// Ultra-minimal ESLint configuration for CI/CD
import typescriptParser from '@typescript-eslint/parser';

export default [
  {
    files: ['**/*.{js,ts,tsx}'],
    languageOptions: {
<<<<<<< HEAD
      parser: typescriptParser,
      parserOptions: {
        ecmaVersion: 2022,
        sourceType: 'module',
=======
      ecmaVersion: 2022,
      sourceType: 'module',
      parserOptions: {
>>>>>>> eef1aeef
        ecmaFeatures: {
          jsx: true,
        },
      },
<<<<<<< HEAD
      globals: {
        console: 'readonly',
        process: 'readonly',
        Buffer: 'readonly',
        setTimeout: 'readonly',
        clearTimeout: 'readonly',
        setInterval: 'readonly',
        clearInterval: 'readonly',
        setImmediate: 'readonly',
        clearImmediate: 'readonly',
        __dirname: 'readonly',
        __filename: 'readonly',
        global: 'readonly',
        module: 'readonly',
        require: 'readonly',
        exports: 'readonly',
        // Web APIs
        URL: 'readonly',
        File: 'readonly',
        fetch: 'readonly',
        window: 'readonly',
        document: 'readonly',
        Blob: 'readonly',
        Response: 'readonly',
        Request: 'readonly',
        Headers: 'readonly',
        FormData: 'readonly',
        URLSearchParams: 'readonly',
        AbortController: 'readonly',
        Event: 'readonly',
        EventTarget: 'readonly',
        CustomEvent: 'readonly',
        ErrorEvent: 'readonly',
        Promise: 'readonly',
        Set: 'readonly',
        Map: 'readonly',
        WeakSet: 'readonly',
        WeakMap: 'readonly',
        DataView: 'readonly',
        ArrayBuffer: 'readonly',
        SharedArrayBuffer: 'readonly',
        Atomics: 'readonly',
        WebAssembly: 'readonly',
        // Node.js globals
        globalThis: 'readonly',
        clearImmediate: 'readonly',
        setImmediate: 'readonly',
      },
=======
>>>>>>> eef1aeef
    },
    rules: {
      'no-unused-vars': 'off',
      'no-undef': 'error',
      'no-console': 'warn',
    },
  },
  {
    ignores: [
      'node_modules/**',
      '.next/**',
      'dist/**',
      'build/**',
      'coverage/**',
      '*.min.js',
      'public/**',
      'prisma/migrations/**',
      'database_backups/**',
      '*.backup.*',
      '*.log',
      '.git/**',
    ],
  },
];<|MERGE_RESOLUTION|>--- conflicted
+++ resolved
@@ -1,75 +1,15 @@
 // Ultra-minimal ESLint configuration for CI/CD
-import typescriptParser from '@typescript-eslint/parser';
-
 export default [
   {
     files: ['**/*.{js,ts,tsx}'],
     languageOptions: {
-<<<<<<< HEAD
-      parser: typescriptParser,
-      parserOptions: {
-        ecmaVersion: 2022,
-        sourceType: 'module',
-=======
       ecmaVersion: 2022,
       sourceType: 'module',
       parserOptions: {
->>>>>>> eef1aeef
         ecmaFeatures: {
           jsx: true,
         },
       },
-<<<<<<< HEAD
-      globals: {
-        console: 'readonly',
-        process: 'readonly',
-        Buffer: 'readonly',
-        setTimeout: 'readonly',
-        clearTimeout: 'readonly',
-        setInterval: 'readonly',
-        clearInterval: 'readonly',
-        setImmediate: 'readonly',
-        clearImmediate: 'readonly',
-        __dirname: 'readonly',
-        __filename: 'readonly',
-        global: 'readonly',
-        module: 'readonly',
-        require: 'readonly',
-        exports: 'readonly',
-        // Web APIs
-        URL: 'readonly',
-        File: 'readonly',
-        fetch: 'readonly',
-        window: 'readonly',
-        document: 'readonly',
-        Blob: 'readonly',
-        Response: 'readonly',
-        Request: 'readonly',
-        Headers: 'readonly',
-        FormData: 'readonly',
-        URLSearchParams: 'readonly',
-        AbortController: 'readonly',
-        Event: 'readonly',
-        EventTarget: 'readonly',
-        CustomEvent: 'readonly',
-        ErrorEvent: 'readonly',
-        Promise: 'readonly',
-        Set: 'readonly',
-        Map: 'readonly',
-        WeakSet: 'readonly',
-        WeakMap: 'readonly',
-        DataView: 'readonly',
-        ArrayBuffer: 'readonly',
-        SharedArrayBuffer: 'readonly',
-        Atomics: 'readonly',
-        WebAssembly: 'readonly',
-        // Node.js globals
-        globalThis: 'readonly',
-        clearImmediate: 'readonly',
-        setImmediate: 'readonly',
-      },
-=======
->>>>>>> eef1aeef
     },
     rules: {
       'no-unused-vars': 'off',
