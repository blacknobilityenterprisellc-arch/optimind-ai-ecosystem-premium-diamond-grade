--- conflicted
+++ resolved
@@ -1,11 +1,8 @@
 import js from '@eslint/js';
 import typescript from '@typescript-eslint/eslint-plugin';
 import typescriptParser from '@typescript-eslint/parser';
-<<<<<<< HEAD
+import globals from 'globals';
 import nextPlugin from '@next/eslint-plugin-next';
-=======
-import globals from 'globals';
->>>>>>> 2f74f035
 
 export default [
   js.configs.recommended,
