--- conflicted
+++ resolved
@@ -1,7 +1,6 @@
 import js from '@eslint/js';
 import typescript from '@typescript-eslint/eslint-plugin';
 import typescriptParser from '@typescript-eslint/parser';
-import nextPlugin from '@next/eslint-plugin-next';
 
 export default [
   js.configs.recommended,
@@ -21,44 +20,22 @@
         console: 'readonly',
         process: 'readonly',
         Buffer: 'readonly',
-<<<<<<< HEAD
+        __dirname: 'readonly',
+        __filename: 'readonly',
+        global: 'readonly',
+        module: 'readonly',
+        require: 'readonly',
+        exports: 'readonly',
         setTimeout: 'readonly',
         clearTimeout: 'readonly',
         setInterval: 'readonly',
         clearInterval: 'readonly',
         setImmediate: 'readonly',
         clearImmediate: 'readonly',
-=======
->>>>>>> 9d8bb6ce
-        __dirname: 'readonly',
-        __filename: 'readonly',
-        global: 'readonly',
-        module: 'readonly',
-        require: 'readonly',
-        exports: 'readonly',
-<<<<<<< HEAD
-        jest: 'readonly',
-        describe: 'readonly',
-        test: 'readonly',
-        expect: 'readonly',
-        beforeEach: 'readonly',
-        afterEach: 'readonly',
-        beforeAll: 'readonly',
-        afterAll: 'readonly',
-        NodeJS: 'readonly',
-=======
-        setTimeout: 'readonly',
-        clearTimeout: 'readonly',
-        setInterval: 'readonly',
-        clearInterval: 'readonly',
-        setImmediate: 'readonly',
-        clearImmediate: 'readonly',
->>>>>>> 9d8bb6ce
       },
     },
     plugins: {
       '@typescript-eslint': typescript,
-      '@next/next': nextPlugin,
     },
     rules: {
       // TypeScript rules - optimized for CI/CD performance
@@ -74,12 +51,7 @@
       'no-var': 'error',
       'prefer-const': 'error',
       'object-shorthand': 'error',
-<<<<<<< HEAD
-      'no-undef': 'error',
-      'no-unused-vars': 'warn',
-=======
       'no-unused-vars': 'off',
->>>>>>> 9d8bb6ce
       
       // Security rules - critical for enterprise
       'no-eval': 'error',
@@ -90,12 +62,9 @@
       '@next/next/no-img-element': 'off',
       
       // Performance optimizations for CI/CD
-      'complexity': ['warn', 20],
-      'max-lines-per-function': ['warn', 150],
-      'max-depth': ['warn', 8],
-      
-      // Allow case declarations in switch statements
-      'no-case-declarations': 'off',
+      'complexity': ['warn', 15],
+      'max-lines-per-function': ['warn', 100],
+      'max-depth': ['warn', 5],
     },
   },
   {
@@ -107,60 +76,33 @@
         console: 'readonly',
         process: 'readonly',
         Buffer: 'readonly',
-<<<<<<< HEAD
-        setTimeout: 'readonly',
-        clearTimeout: 'readonly',
-=======
->>>>>>> 9d8bb6ce
         __dirname: 'readonly',
         __filename: 'readonly',
         global: 'readonly',
         module: 'readonly',
         require: 'readonly',
         exports: 'readonly',
-<<<<<<< HEAD
-=======
         setTimeout: 'readonly',
         clearTimeout: 'readonly',
         setInterval: 'readonly',
         clearInterval: 'readonly',
         setImmediate: 'readonly',
         clearImmediate: 'readonly',
->>>>>>> 9d8bb6ce
       },
     },
     rules: {
       'no-console': 'warn',
       'no-var': 'error',
       'prefer-const': 'error',
-<<<<<<< HEAD
-      'no-undef': 'error',
-      'no-unused-vars': 'warn',
-=======
       'no-unused-vars': 'off',
->>>>>>> 9d8bb6ce
     },
   },
   // CI/CD specific optimizations
   {
     files: ['**/*.test.{ts,tsx}', '**/*.spec.{ts,tsx}'],
-    languageOptions: {
-      globals: {
-        console: 'readonly',
-        jest: 'readonly',
-        describe: 'readonly',
-        test: 'readonly',
-        expect: 'readonly',
-        beforeEach: 'readonly',
-        afterEach: 'readonly',
-        beforeAll: 'readonly',
-        afterAll: 'readonly',
-      },
-    },
     rules: {
       'no-console': 'off',
       '@typescript-eslint/no-explicit-any': 'off',
-      'no-undef': 'off',
     },
   },
 ];