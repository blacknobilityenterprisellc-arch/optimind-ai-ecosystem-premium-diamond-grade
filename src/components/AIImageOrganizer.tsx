'use client';

import { useState, useCallback, useEffect } from 'react';
import {
  FolderOpen,
  Sparkles,
  Grid,
  List,
  Calendar,
  MapPin,
  Users,
  Tag,
  Search,
  Filter,
  SortAsc,
  SortDesc,
  Clock,
  Star,
  Heart,
  Image as ImageIcon,
  Camera,
  Landscape,
  Users as UsersIcon,
  Pet,
  Food,
  Car,
  Plane,
  Home,
  Work,
  Nature,
  City,
  Beach,
  Mountain,
  Sunset,
  Night,
  Plus,
  Settings,
  RefreshCw,
  CheckCircle,
  AlertTriangle,
  Crown,
  Zap,
  BarChart3,
  TrendingUp,
  Target,
  Lightbulb,
  Archive,
  Trash2,
  Download,
  Share2,
} from 'lucide-react';

import { Card, CardContent, CardHeader, CardTitle } from '@/components/ui/card';
import { Button } from '@/components/ui/button';
import { Badge } from '@/components/ui/badge';
import { Progress } from '@/components/ui/progress';
import { Tabs, TabsContent, TabsList, TabsTrigger } from '@/components/ui/tabs';
import { Alert, AlertDescription } from '@/components/ui/alert';
import { Input } from '@/components/ui/input';
import { Label } from '@/components/ui/label';
import {
  Select,
  SelectContent,
  SelectItem,
  SelectTrigger,
  SelectValue,
} from '@/components/ui/select';
import { Switch } from '@/components/ui/switch';
import { useSecureSubscription } from '@/lib/secure-subscription-manager';

interface Photo {
  id: string;
  url: string;
  name: string;
  uploadDate: Date;
  fileSize: number;
  tags: string[];
  location?: string;
  people?: string[];
  event?: string;
  quality: number;
  isFavorite: boolean;
  albums: string[];
  aiAnalysis?: {
    objects: string[];
    scene: string;
    mood: string;
    colors: string[];
    quality: number;
  };
}

interface Album {
  id: string;
  name: string;
  description: string;
  coverPhoto: string;
  photoCount: number;
  createdDate: Date;
  tags: string[];
  isSmart: boolean;
  autoUpdate: boolean;
  category: 'event' | 'people' | 'location' | 'time' | 'subject' | 'custom';
}

export function AIImageOrganizer() {
  const [photos, setPhotos] = useState<Photo[]>([]);
  const [albums, setAlbums] = useState<Album[]>([]);
  const [selectedPhotos, setSelectedPhotos] = useState<string[]>([]);
  const [viewMode, setViewMode] = useState<'grid' | 'list'>('grid');
  const [sortBy, setSortBy] = useState<'date' | 'name' | 'size' | 'quality'>('date');
  const [sortOrder, setSortOrder] = useState<'asc' | 'desc'>('desc');
  const [filterBy, setFilterBy] = useState<string>('all');
  const [searchQuery, setSearchQuery] = useState('');
  const [selectedAlbum, setSelectedAlbum] = useState<string | null>(null);
  const [isOrganizing, setIsOrganizing] = useState(false);
  const [organizationProgress, setOrganizationProgress] = useState(0);
  const [showAdvanced, setShowAdvanced] = useState(false);
  const [autoOrganize, setAutoOrganize] = useState(true);
  const [smartAlbumsEnabled, setSmartAlbumsEnabled] = useState(true);
  const [newAlbumName, setNewAlbumName] = useState('');
  const [showCreateAlbum, setShowCreateAlbum] = useState(false);

  const { isPremium } = useSecureSubscription();

  // Initialize with mock data
  useEffect(() => {
    const mockPhotos: Photo[] = [
      {
        id: '1',
        url: 'https://picsum.photos/seed/photo1/400/300.jpg',
        name: 'Beach Sunset',
        uploadDate: new Date('2024-01-15'),
        uploadDate: new Date('2025-01-15'),
        fileSize: 2048000,
        tags: ['beach', 'sunset', 'nature', 'vacation'],
        location: 'Malibu, CA',
        people: ['John', 'Sarah'],
        event: 'Summer Vacation 2024',
        quality: 95,
        isFavorite: true,
        albums: ['Vacation 2024', 'Beaches', 'Sunsets'],
        event: 'Summer Vacation 2025',
        quality: 95,
        isFavorite: true,
        albums: ['Vacation 2025', 'Beaches', 'Sunsets'],
        aiAnalysis: {
          objects: ['ocean', 'sun', 'clouds', 'people'],
          scene: 'beach sunset',
          mood: 'peaceful',
          colors: ['orange', 'blue', 'yellow'],
          quality: 95,
        },
      },
      {
        id: '2',
        url: 'https://picsum.photos/seed/photo2/400/300.jpg',
        name: 'City Skyline',
        uploadDate: new Date('2024-01-20'),
        uploadDate: new Date('2025-01-20'),
        fileSize: 1536000,
        tags: ['city', 'skyline', 'urban', 'night'],
        location: 'New York, NY',
        quality: 88,
        isFavorite: false,
        albums: ['Urban', 'Night Photography'],
        aiAnalysis: {
          objects: ['buildings', 'lights', 'sky'],
          scene: 'urban skyline',
          mood: 'energetic',
          colors: ['black', 'blue', 'yellow'],
          quality: 88,
        },
      },
      {
        id: '3',
        url: 'https://picsum.photos/seed/photo3/400/300.jpg',
        name: 'Family Portrait',
        uploadDate: new Date('2024-01-25'),
        uploadDate: new Date('2025-01-25'),
        fileSize: 3072000,
        tags: ['family', 'portrait', 'people', 'indoor'],
        people: ['John', 'Sarah', 'Mike', 'Emma'],
        event: 'Family Reunion',
        quality: 92,
        isFavorite: true,
        albums: ['Family', 'Portraits'],
        aiAnalysis: {
          objects: ['people', 'furniture'],
          scene: 'indoor portrait',
          mood: 'happy',
          colors: ['brown', 'beige', 'white'],
          quality: 92,
        },
      },
      {
        id: '4',
        url: 'https://picsum.photos/seed/photo4/400/300.jpg',
        name: 'Mountain Hiking',
        uploadDate: new Date('2024-02-01'),
        uploadDate: new Date('2025-02-01'),
        fileSize: 2560000,
        tags: ['mountain', 'hiking', 'nature', 'adventure'],
        location: 'Rocky Mountains',
        people: ['John', 'Mike'],
        event: 'Hiking Trip',
        quality: 90,
        isFavorite: false,
        albums: ['Nature', 'Adventure', 'Hiking'],
        aiAnalysis: {
          objects: ['mountains', 'trees', 'hikers'],
          scene: 'mountain trail',
          mood: 'adventurous',
          colors: ['green', 'brown', 'blue'],
          quality: 90,
        },
      },
      {
        id: '5',
        url: 'https://picsum.photos/seed/photo5/400/300.jpg',
        name: 'Birthday Party',
        uploadDate: new Date('2024-02-10'),
        uploadDate: new Date('2025-02-10'),
        fileSize: 2816000,
        tags: ['party', 'birthday', 'celebration', 'people'],
        people: ['Sarah', 'Emma', 'Mike', 'Lisa', 'Tom'],
        event: "Emma's Birthday",
        quality: 85,
        isFavorite: true,
        albums: ['Celebrations', 'Birthdays'],
        aiAnalysis: {
          objects: ['people', 'cake', 'decorations'],
          scene: 'indoor party',
          mood: 'festive',
          colors: ['pink', 'white', 'gold'],
          quality: 85,
        },
      },
      {
        id: '6',
        url: 'https://picsum.photos/seed/photo6/400/300.jpg',
        name: 'Pet Portrait',
        uploadDate: new Date('2024-02-15'),
        uploadDate: new Date('2025-02-15'),
        fileSize: 1792000,
        tags: ['pet', 'dog', 'portrait', 'cute'],
        quality: 93,
        isFavorite: true,
        albums: ['Pets', 'Portraits'],
        aiAnalysis: {
          objects: ['dog', 'toys'],
          scene: 'indoor pet',
          mood: 'playful',
          colors: ['brown', 'beige', 'gray'],
          quality: 93,
        },
      },
    ];

    const mockAlbums: Album[] = [
      {
        id: '1',
        name: 'Vacation 2024',
        description: 'Our amazing summer vacation photos',
        coverPhoto: 'https://picsum.photos/seed/album1/400/300.jpg',
        photoCount: 45,
        createdDate: new Date('2024-01-15'),
        tags: ['vacation', 'travel', '2024'],
        name: 'Vacation 2025',
        description: 'Our amazing summer vacation photos',
        coverPhoto: 'https://picsum.photos/seed/album1/400/300.jpg',
        photoCount: 45,
        createdDate: new Date('2025-01-15'),
        tags: ['vacation', 'travel', '2025'],
        isSmart: false,
        autoUpdate: false,
        category: 'event',
      },
      {
        id: '2',
        name: 'Family & Friends',
        description: 'Photos with family and friends',
        coverPhoto: 'https://picsum.photos/seed/album2/400/300.jpg',
        photoCount: 128,
        createdDate: new Date('2024-01-01'),
        createdDate: new Date('2025-01-01'),
        tags: ['family', 'friends', 'people'],
        isSmart: true,
        autoUpdate: true,
        category: 'people',
      },
      {
        id: '3',
        name: 'Nature & Landscapes',
        description: 'Beautiful nature and landscape photography',
        coverPhoto: 'https://picsum.photos/seed/album3/400/300.jpg',
        photoCount: 67,
        createdDate: new Date('2024-01-10'),
        createdDate: new Date('2025-01-10'),
        tags: ['nature', 'landscape', 'outdoor'],
        isSmart: true,
        autoUpdate: true,
        category: 'subject',
      },
      {
        id: '4',
        name: 'Best of 2024',
        description: 'Highest quality photos from this year',
        coverPhoto: 'https://picsum.photos/seed/album4/400/300.jpg',
        photoCount: 23,
        createdDate: new Date('2024-01-01'),
        tags: ['best', 'quality', '2024'],
        name: 'Best of 2025',
        description: 'Highest quality photos from this year',
        coverPhoto: 'https://picsum.photos/seed/album4/400/300.jpg',
        photoCount: 23,
        createdDate: new Date('2025-01-01'),
        tags: ['best', 'quality', '2025'],
        isSmart: true,
        autoUpdate: true,
        category: 'custom',
      },
    ];

    setPhotos(mockPhotos);
    setAlbums(mockAlbums);
  }, []);

  const handleOrganizePhotos = useCallback(async () => {
    setIsOrganizing(true);
    setOrganizationProgress(0);

    // Simulate AI organization process
    const steps = [
      { progress: 20, message: 'Analyzing photo content...' },
      { progress: 40, message: 'Detecting faces and objects...' },
      { progress: 60, message: 'Identifying locations and events...' },
      { progress: 80, message: 'Creating smart albums...' },
      { progress: 100, message: 'Organization complete!' },
    ];

    for (const step of steps) {
      await new Promise(resolve => setTimeout(resolve, 1000));
      setOrganizationProgress(step.progress);
    }

    // Update photos with enhanced AI analysis
    setPhotos(prev =>
      prev.map(photo => ({
        ...photo,
        aiAnalysis: {
          ...photo.aiAnalysis!,
          quality: Math.min(100, photo.aiAnalysis!.quality + Math.floor(Math.random() * 10)),
        },
      }))
    );

    setIsOrganizing(false);
  }, []);

  const handleCreateAlbum = useCallback(() => {
    if (!newAlbumName.trim()) return;

    const newAlbum: Album = {
      id: Date.now().toString(),
      name: newAlbumName,
      description: `Auto-created album: ${newAlbumName}`,
      coverPhoto:
        selectedPhotos.length > 0
          ? photos.find(p => p.id === selectedPhotos[0])?.url ||
            'https://picsum.photos/seed/new/400/300.jpg'
          : 'https://picsum.photos/seed/new/400/300.jpg',
      photoCount: selectedPhotos.length,
      createdDate: new Date(),
      tags: [],
      isSmart: false,
      autoUpdate: false,
      category: 'custom',
    };

    setAlbums(prev => [...prev, newAlbum]);
    setNewAlbumName('');
    setShowCreateAlbum(false);
    setSelectedPhotos([]);
  }, [newAlbumName, selectedPhotos, photos]);

  const handleToggleFavorite = useCallback((photoId: string) => {
    setPhotos(prev =>
      prev.map(photo =>
        photo.id === photoId ? { ...photo, isFavorite: !photo.isFavorite } : photo
      )
    );
  }, []);

  const handleSelectPhoto = useCallback((photoId: string) => {
    setSelectedPhotos(prev =>
      prev.includes(photoId) ? prev.filter(id => id !== photoId) : [...prev, photoId]
    );
  }, []);

  const handleSelectAll = useCallback(() => {
    const filteredPhotos = getFilteredAndSortedPhotos();
    setSelectedPhotos(filteredPhotos.map(p => p.id));
  }, [photos, filterBy, searchQuery, selectedAlbum]);

  const handleClearSelection = useCallback(() => {
    setSelectedPhotos([]);
  }, []);

  const getFilteredAndSortedPhotos = useCallback(() => {
    let filtered = [...photos];

    // Apply album filter
    if (selectedAlbum) {
      filtered = filtered.filter(photo => photo.albums.includes(selectedAlbum));
    }

    // Apply search filter
    if (searchQuery) {
      const query = searchQuery.toLowerCase();
      filtered = filtered.filter(
        photo =>
          photo.name.toLowerCase().includes(query) ||
          photo.tags.some(tag => tag.toLowerCase().includes(query)) ||
          photo.location?.toLowerCase().includes(query) ||
          photo.people?.some(person => person.toLowerCase().includes(query))
      );
    }

    // Apply category filter
    if (filterBy !== 'all') {
      filtered = filtered.filter(photo => {
        switch (filterBy) {
          case 'favorites':
            return photo.isFavorite;
          case 'recent':
            return photo.uploadDate > new Date(Date.now() - 7 * 24 * 60 * 60 * 1000);
          case 'high-quality':
            return photo.quality >= 90;
          case 'people':
            return photo.people && photo.people.length > 0;
          case 'locations':
            return photo.location;
          case 'events':
            return photo.event;
          default:
            return true;
        }
      });
    }

    // Apply sorting
    filtered.sort((a, b) => {
      let comparison = 0;
      switch (sortBy) {
        case 'date':
          comparison = a.uploadDate.getTime() - b.uploadDate.getTime();
          break;
        case 'name':
          comparison = a.name.localeCompare(b.name);
          break;
        case 'size':
          comparison = a.fileSize - b.fileSize;
          break;
        case 'quality':
          comparison = a.quality - b.quality;
          break;
      }
      return sortOrder === 'desc' ? -comparison : comparison;
    });

    return filtered;
  }, [photos, selectedAlbum, searchQuery, filterBy, sortBy, sortOrder]);

  const filteredPhotos = getFilteredAndSortedPhotos();

  const getAlbumIcon = (category: Album['category']) => {
    switch (category) {
<<<<<<< HEAD
      case "event":
        return <Star className="w-5 h-5" />;
      case "people":
=======
      case 'event':
        return <Celebration className="w-5 h-5" />;
      case 'people':
>>>>>>> 2346762b
        return <Users className="w-5 h-5" />;
      case 'location':
        return <MapPin className="w-5 h-5" />;
      case 'time':
        return <Clock className="w-5 h-5" />;
      case 'subject':
        return <Camera className="w-5 h-5" />;
      case 'custom':
        return <FolderOpen className="w-5 h-5" />;
      default:
        return <FolderOpen className="w-5 h-5" />;
    }
  };

  const getFilterIcon = (filter: string) => {
    switch (filter) {
      case 'favorites':
        return <Heart className="w-4 h-4" />;
      case 'recent':
        return <Clock className="w-4 h-4" />;
      case 'high-quality':
        return <Star className="w-4 h-4" />;
      case 'people':
        return <Users className="w-4 h-4" />;
      case 'locations':
        return <MapPin className="w-4 h-4" />;
      case 'events':
        return <Calendar className="w-4 h-4" />;
      default:
        return <ImageIcon className="w-4 h-4" />;
    }
  };

  const formatFileSize = (bytes: number) => {
    if (bytes === 0) return '0 Bytes';
    const k = 1024;
    const sizes = ['Bytes', 'KB', 'MB', 'GB'];
    const i = Math.floor(Math.log(bytes) / Math.log(k));
    return Number.parseFloat((bytes / Math.pow(k, i)).toFixed(2)) + ' ' + sizes[i];
  };

  if (!isPremium) {
    return (
      <Card className="w-full">
        <CardContent className="p-8">
          <div className="text-center space-y-4">
            <div className="w-16 h-16 mx-auto bg-gradient-to-br from-green-500 to-blue-500 rounded-full flex items-center justify-center">
              <FolderOpen className="w-8 h-8 text-white" />
            </div>
            <h2 className="text-2xl font-bold">AI Image Organizer</h2>
            <p className="text-muted-foreground max-w-md mx-auto">
              Automatically organize your photo collection with AI-powered smart albums, face
              recognition, and intelligent categorization.
            </p>
            <div className="grid grid-cols-3 gap-4 max-w-md mx-auto">
              <div className="text-center">
                <Users className="w-8 h-8 mx-auto text-blue-500 mb-2" />
                <div className="text-xs font-medium">Face Recognition</div>
              </div>
              <div className="text-center">
                <MapPin className="w-8 h-8 mx-auto text-green-500 mb-2" />
                <div className="text-xs font-medium">Location Tagging</div>
              </div>
              <div className="text-center">
                <Calendar className="w-8 h-8 mx-auto text-purple-500 mb-2" />
                <div className="text-xs font-medium">Smart Albums</div>
              </div>
            </div>
            <Button size="lg" className="premium-button">
              <Crown className="w-4 h-4 mr-2" />
              Unlock AI Organizer
            </Button>
          </div>
        </CardContent>
      </Card>
    );
  }

  return (
    <div className="space-y-6">
      {/* Header */}
      <div className="flex items-center justify-between">
        <div>
          <h2 className="text-2xl font-bold flex items-center gap-2">
            <FolderOpen className="w-6 h-6 text-green-600" />
            AI Image Organizer
          </h2>
          <p className="text-muted-foreground">Smart photo organization with AI-powered albums</p>
        </div>
        <div className="flex items-center gap-2">
          <Button onClick={handleOrganizePhotos} disabled={isOrganizing} className="premium-button">
            {isOrganizing ? (
              <RefreshCw className="w-4 h-4 mr-2 animate-spin" />
            ) : (
              <Sparkles className="w-4 h-4 mr-2" />
            )}
            Organize Photos
          </Button>
          <Button
            variant="outline"
            size="sm"
            onClick={() => setViewMode(viewMode === 'grid' ? 'list' : 'grid')}
          >
            {viewMode === 'grid' ? <List className="w-4 h-4" /> : <Grid className="w-4 h-4" />}
          </Button>
        </div>
      </div>

      {/* Organization Progress */}
      {isOrganizing && (
        <Card>
          <CardContent className="p-6">
            <div className="space-y-3">
              <div className="flex items-center justify-between">
                <span className="text-sm font-medium">AI Organization Progress</span>
                <span className="text-sm text-muted-foreground">{organizationProgress}%</span>
              </div>
              <Progress value={organizationProgress} className="h-2" />
              <p className="text-xs text-muted-foreground">
                {organizationProgress < 20
                  ? 'Analyzing photo content...'
                  : organizationProgress < 40
                    ? 'Detecting faces and objects...'
                    : organizationProgress < 60
                      ? 'Identifying locations and events...'
                      : organizationProgress < 80
                        ? 'Creating smart albums...'
                        : 'Organization complete!'}
              </p>
            </div>
          </CardContent>
        </Card>
      )}

      <Tabs defaultValue="photos" className="space-y-6">
        <TabsList className="grid w-full grid-cols-3">
          <TabsTrigger value="photos">Photos</TabsTrigger>
          <TabsTrigger value="albums">Albums</TabsTrigger>
          <TabsTrigger value="smart">Smart Features</TabsTrigger>
        </TabsList>

        <TabsContent value="photos" className="space-y-6">
          {/* Filters and Controls */}
          <Card>
            <CardContent className="p-4">
              <div className="flex flex-wrap gap-4 items-center">
                {/* Search */}
                <div className="flex-1 min-w-64">
                  <div className="relative">
                    <Search className="absolute left-3 top-1/2 transform -translate-y-1/2 w-4 h-4 text-muted-foreground" />
                    <Input
                      placeholder="Search photos..."
                      value={searchQuery}
                      onChange={e => setSearchQuery(e.target.value)}
                      className="pl-10"
                    />
                  </div>
                </div>

                {/* Filter */}
                <Select value={filterBy} onValueChange={setFilterBy}>
                  <SelectTrigger className="w-40">
                    <SelectValue />
                  </SelectTrigger>
                  <SelectContent>
                    <SelectItem value="all">
                      <div className="flex items-center gap-2">
                        <ImageIcon className="w-4 h-4" />
                        All Photos
                      </div>
                    </SelectItem>
                    <SelectItem value="favorites">
                      <div className="flex items-center gap-2">
                        <Heart className="w-4 h-4" />
                        Favorites
                      </div>
                    </SelectItem>
                    <SelectItem value="recent">
                      <div className="flex items-center gap-2">
                        <Clock className="w-4 h-4" />
                        Recent
                      </div>
                    </SelectItem>
                    <SelectItem value="high-quality">
                      <div className="flex items-center gap-2">
                        <Star className="w-4 h-4" />
                        High Quality
                      </div>
                    </SelectItem>
                    <SelectItem value="people">
                      <div className="flex items-center gap-2">
                        <Users className="w-4 h-4" />
                        People
                      </div>
                    </SelectItem>
                    <SelectItem value="locations">
                      <div className="flex items-center gap-2">
                        <MapPin className="w-4 h-4" />
                        Locations
                      </div>
                    </SelectItem>
                    <SelectItem value="events">
                      <div className="flex items-center gap-2">
                        <Calendar className="w-4 h-4" />
                        Events
                      </div>
                    </SelectItem>
                  </SelectContent>
                </Select>

                {/* Sort */}
                <Select
                  value={`${sortBy}-${sortOrder}`}
                  onValueChange={value => {
                    const [field, order] = value.split('-');
                    setSortBy(field as any);
                    setSortOrder(order as any);
                  }}
                >
                  <SelectTrigger className="w-40">
                    <SelectValue />
                  </SelectTrigger>
                  <SelectContent>
                    <SelectItem value="date-desc">
                      <div className="flex items-center gap-2">
                        <SortDesc className="w-4 h-4" />
                        Newest First
                      </div>
                    </SelectItem>
                    <SelectItem value="date-asc">
                      <div className="flex items-center gap-2">
                        <SortAsc className="w-4 h-4" />
                        Oldest First
                      </div>
                    </SelectItem>
                    <SelectItem value="name-asc">
                      <div className="flex items-center gap-2">
                        <SortAsc className="w-4 h-4" />
                        Name A-Z
                      </div>
                    </SelectItem>
                    <SelectItem value="name-desc">
                      <div className="flex items-center gap-2">
                        <SortDesc className="w-4 h-4" />
                        Name Z-A
                      </div>
                    </SelectItem>
                    <SelectItem value="quality-desc">
                      <div className="flex items-center gap-2">
                        <SortDesc className="w-4 h-4" />
                        Highest Quality
                      </div>
                    </SelectItem>
                  </SelectContent>
                </Select>

                {/* Selection Controls */}
                {selectedPhotos.length > 0 && (
                  <div className="flex items-center gap-2">
                    <Button size="sm" variant="outline" onClick={handleClearSelection}>
                      Clear ({selectedPhotos.length})
                    </Button>
                    <Button size="sm" onClick={() => setShowCreateAlbum(true)}>
                      Create Album
                    </Button>
                  </div>
                )}
              </div>
            </CardContent>
          </Card>

          {/* Create Album Dialog */}
          {showCreateAlbum && (
            <Card>
              <CardContent className="p-6">
                <div className="space-y-4">
                  <h3 className="text-lg font-semibold">Create New Album</h3>
                  <div className="flex gap-2">
                    <Input
                      placeholder="Album name..."
                      value={newAlbumName}
                      onChange={e => setNewAlbumName(e.target.value)}
                      onKeyPress={e => e.key === 'Enter' && handleCreateAlbum()}
                      className="flex-1"
                    />
                    <Button onClick={handleCreateAlbum} disabled={!newAlbumName.trim()}>
                      Create
                    </Button>
                    <Button variant="outline" onClick={() => setShowCreateAlbum(false)}>
                      Cancel
                    </Button>
                  </div>
                  <p className="text-sm text-muted-foreground">
                    {selectedPhotos.length} photos will be added to this album
                  </p>
                </div>
              </CardContent>
            </Card>
          )}

          {/* Photos Grid */}
          {filteredPhotos.length > 0 ? (
            <div
              className={`grid gap-4 ${
                viewMode === 'grid'
                  ? 'grid-cols-1 md:grid-cols-2 lg:grid-cols-3 xl:grid-cols-4'
                  : 'grid-cols-1'
              }`}
            >
              {filteredPhotos.map(photo => (
                <Card
                  key={photo.id}
                  className={`overflow-hidden cursor-pointer transition-all ${
                    selectedPhotos.includes(photo.id)
                      ? 'ring-2 ring-blue-500 bg-blue-50'
                      : 'hover:shadow-md'
                  }`}
                  onClick={() => handleSelectPhoto(photo.id)}
                >
                  <div className="relative aspect-square">
                    <img src={photo.url} alt={photo.name} className="w-full h-full object-cover" />
                    <div className="absolute top-2 right-2 flex gap-1">
                      <Button
                        size="sm"
                        variant="secondary"
                        className="w-8 h-8 p-0"
                        onClick={e => {
                          e.stopPropagation();
                          handleToggleFavorite(photo.id);
                        }}
                      >
                        <Heart
                          className={`w-4 h-4 ${photo.isFavorite ? 'fill-red-500 text-red-500' : ''}`}
                        />
                      </Button>
                      {selectedPhotos.includes(photo.id) && (
                        <div className="w-8 h-8 bg-blue-500 rounded-full flex items-center justify-center">
                          <CheckCircle className="w-4 h-4 text-white" />
                        </div>
                      )}
                    </div>
                    <div className="absolute bottom-2 left-2">
                      <Badge variant="secondary" className="text-xs">
                        {photo.quality}%
                      </Badge>
                    </div>
                  </div>
                  <CardContent className="p-3">
                    <div className="space-y-2">
                      <h3 className="font-medium text-sm line-clamp-1">{photo.name}</h3>
                      <div className="flex items-center justify-between text-xs text-muted-foreground">
                        <span>{photo.uploadDate.toLocaleDateString()}</span>
                        <span>{formatFileSize(photo.fileSize)}</span>
                      </div>
                      <div className="flex flex-wrap gap-1">
                        {photo.tags.slice(0, 3).map(tag => (
                          <Badge key={tag} variant="outline" className="text-xs">
                            {tag}
                          </Badge>
                        ))}
                        {photo.tags.length > 3 && (
                          <Badge variant="outline" className="text-xs">
                            +{photo.tags.length - 3}
                          </Badge>
                        )}
                      </div>
                    </div>
                  </CardContent>
                </Card>
              ))}
            </div>
          ) : (
            <Card>
              <CardContent className="p-12 text-center">
                <ImageIcon className="w-12 h-12 mx-auto text-muted-foreground mb-4" />
                <h3 className="text-lg font-semibold mb-2">No Photos Found</h3>
                <p className="text-muted-foreground mb-4">
                  Try adjusting your filters or search terms
                </p>
                <Button
                  onClick={() => {
                    setSearchQuery('');
                    setFilterBy('all');
                    setSelectedAlbum(null);
                  }}
                >
                  Clear Filters
                </Button>
              </CardContent>
            </Card>
          )}
        </TabsContent>

        <TabsContent value="albums" className="space-y-6">
          {/* Albums Header */}
          <div className="flex items-center justify-between">
            <h3 className="text-lg font-semibold">Photo Albums</h3>
            <Button onClick={() => setShowCreateAlbum(true)}>
              <Plus className="w-4 h-4 mr-2" />
              New Album
            </Button>
          </div>

          {/* Albums Grid */}
          <div className="grid grid-cols-1 md:grid-cols-2 lg:grid-cols-3 xl:grid-cols-4 gap-6">
            {albums.map(album => (
              <Card
                key={album.id}
                className="overflow-hidden cursor-pointer hover:shadow-md transition-all"
                onClick={() => setSelectedAlbum(album.id)}
              >
                <div className="relative aspect-video">
                  <img
                    src={album.coverPhoto}
                    alt={album.name}
                    className="w-full h-full object-cover"
                  />
                  <div className="absolute top-2 right-2">
                    <Badge variant={album.isSmart ? 'default' : 'secondary'} className="text-xs">
                      {album.isSmart ? 'Smart' : 'Manual'}
                    </Badge>
                  </div>
                  <div className="absolute bottom-2 left-2">
                    <Badge
                      variant="outline"
                      className="text-xs bg-black/50 text-white border-white/20"
                    >
                      {album.photoCount} photos
                    </Badge>
                  </div>
                </div>
                <CardContent className="p-4">
                  <div className="space-y-2">
                    <div className="flex items-center gap-2">
                      {getAlbumIcon(album.category)}
                      <h4 className="font-semibold text-sm">{album.name}</h4>
                    </div>
                    <p className="text-xs text-muted-foreground line-clamp-2">
                      {album.description}
                    </p>
                    <div className="flex items-center justify-between text-xs text-muted-foreground">
                      <span>{album.createdDate.toLocaleDateString()}</span>
                      {album.autoUpdate && <RefreshCw className="w-3 h-3" />}
                    </div>
                    <div className="flex flex-wrap gap-1">
                      {album.tags.slice(0, 3).map(tag => (
                        <Badge key={tag} variant="outline" className="text-xs">
                          {tag}
                        </Badge>
                      ))}
                    </div>
                  </div>
                </CardContent>
              </Card>
            ))}
          </div>
        </TabsContent>

        <TabsContent value="smart" className="space-y-6">
          <div className="grid grid-cols-1 md:grid-cols-2 gap-6">
            {/* Smart Albums */}
            <Card>
              <CardHeader>
                <CardTitle className="flex items-center gap-2">
                  <Zap className="w-5 h-5 text-yellow-600" />
                  Smart Albums
                </CardTitle>
              </CardHeader>
              <CardContent className="space-y-4">
                <div className="flex items-center justify-between">
                  <Label>Enable Smart Albums</Label>
                  <Switch checked={smartAlbumsEnabled} onCheckedChange={setSmartAlbumsEnabled} />
                </div>
                <p className="text-sm text-muted-foreground">
                  Automatically create albums based on people, locations, events, and photo content.
                </p>
                <div className="space-y-2">
                  <div className="flex items-center gap-2 text-sm">
                    <Users className="w-4 h-4" />
                    <span>People-based albums</span>
                  </div>
                  <div className="flex items-center gap-2 text-sm">
                    <MapPin className="w-4 h-4" />
                    <span>Location-based albums</span>
                  </div>
                  <div className="flex items-center gap-2 text-sm">
                    <Calendar className="w-4 h-4" />
                    <span>Event-based albums</span>
                  </div>
                  <div className="flex items-center gap-2 text-sm">
                    <Target className="w-4 h-4" />
                    <span>Subject-based albums</span>
                  </div>
                </div>
              </CardContent>
            </Card>

            {/* Auto Organization */}
            <Card>
              <CardHeader>
                <CardTitle className="flex items-center gap-2">
                  <Settings className="w-5 h-5 text-blue-600" />
                  Auto Organization
                </CardTitle>
              </CardHeader>
              <CardContent className="space-y-4">
                <div className="flex items-center justify-between">
                  <Label>Auto-organize new photos</Label>
                  <Switch checked={autoOrganize} onCheckedChange={setAutoOrganize} />
                </div>
                <p className="text-sm text-muted-foreground">
                  Automatically organize new photos as they are uploaded using AI analysis.
                </p>
                <div className="space-y-2">
                  <div className="flex items-center gap-2 text-sm">
                    <Tag className="w-4 h-4" />
                    <span>Auto-tagging</span>
                  </div>
                  <div className="flex items-center gap-2 text-sm">
                    <Star className="w-4 h-4" />
                    <span>Quality assessment</span>
                  </div>
                  <div className="flex items-center gap-2 text-sm">
                    <MapPin className="w-4 h-4" />
                    <span>Location detection</span>
                  </div>
                  <div className="flex items-center gap-2 text-sm">
                    <Users className="w-4 h-4" />
                    <span>Face recognition</span>
                  </div>
                </div>
              </CardContent>
            </Card>
          </div>

          {/* AI Insights */}
          <Card>
            <CardHeader>
              <CardTitle className="flex items-center gap-2">
                <BarChart3 className="w-5 h-5 text-purple-600" />
                AI Insights
              </CardTitle>
            </CardHeader>
            <CardContent>
              <div className="grid grid-cols-1 md:grid-cols-3 gap-4">
                <div className="text-center p-4 bg-blue-50 rounded-lg">
                  <div className="text-2xl font-bold text-blue-600">{photos.length}</div>
                  <div className="text-sm text-blue-800">Total Photos</div>
                </div>
                <div className="text-center p-4 bg-green-50 rounded-lg">
                  <div className="text-2xl font-bold text-green-600">{albums.length}</div>
                  <div className="text-sm text-green-800">Albums Created</div>
                </div>
                <div className="text-center p-4 bg-purple-50 rounded-lg">
                  <div className="text-2xl font-bold text-purple-600">
                    {Math.round(photos.reduce((sum, p) => sum + p.quality, 0) / photos.length)}%
                  </div>
                  <div className="text-sm text-purple-800">Avg Quality</div>
                </div>
              </div>

              <div className="mt-4 space-y-2">
                <div className="flex items-center gap-2 text-sm">
                  <TrendingUp className="w-4 h-4 text-green-600" />
                  <span>Photo quality improved by 15% after AI enhancement</span>
                </div>
                <div className="flex items-center gap-2 text-sm">
                  <Lightbulb className="w-4 h-4 text-yellow-600" />
                  <span>AI suggests creating albums for recent vacation photos</span>
                </div>
                <div className="flex items-center gap-2 text-sm">
                  <Users className="w-4 h-4 text-blue-600" />
                  <span>5 people frequently appear in your photos</span>
                </div>
              </div>
            </CardContent>
          </Card>
        </TabsContent>
      </Tabs>
    </div>
  );
}<|MERGE_RESOLUTION|>--- conflicted
+++ resolved
@@ -27,6 +27,7 @@
   Plane,
   Home,
   Work,
+  Celebration,
   Nature,
   City,
   Beach,
@@ -476,15 +477,9 @@
 
   const getAlbumIcon = (category: Album['category']) => {
     switch (category) {
-<<<<<<< HEAD
-      case "event":
-        return <Star className="w-5 h-5" />;
-      case "people":
-=======
       case 'event':
         return <Celebration className="w-5 h-5" />;
       case 'people':
->>>>>>> 2346762b
         return <Users className="w-5 h-5" />;
       case 'location':
         return <MapPin className="w-5 h-5" />;
