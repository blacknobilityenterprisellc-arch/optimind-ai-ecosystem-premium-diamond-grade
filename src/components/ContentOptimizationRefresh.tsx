--- conflicted
+++ resolved
@@ -1,20 +1,5 @@
 'use client';
 
-<<<<<<< HEAD
-import { useState } from "react";
-import { toast } from "sonner";
-import { Button } from "@/components/ui/button";
-import {
-  Card,
-  CardContent,
-  CardDescription,
-  CardHeader,
-  CardTitle,
-} from "@/components/ui/card";
-import { Textarea } from "@/components/ui/textarea";
-import { Badge } from "@/components/ui/badge";
-import { Progress } from "@/components/ui/progress";
-=======
 import { useState } from 'react';
 import { toast } from 'sonner';
 import { Button } from '@/components/ui/button';
@@ -22,7 +7,6 @@
 import { Textarea } from '@/components/ui/textarea';
 import { Badge } from '@/components/ui/badge';
 import { Progress } from '@/components/ui/progress';
->>>>>>> 2346762b
 import {
   Loader2,
   RefreshCw,
@@ -31,11 +15,7 @@
   AlertTriangle,
   TrendingUp,
   Download,
-<<<<<<< HEAD
-} from "lucide-react";
-=======
 } from 'lucide-react';
->>>>>>> 2346762b
 
 interface OptimizationResult {
   originalScore: number;
@@ -54,8 +34,7 @@
 export function ContentOptimizationRefresh() {
   const [content, setContent] = useState('');
   const [isOptimizing, setIsOptimizing] = useState(false);
-  const [optimizationResult, setOptimizationResult] =
-    useState<OptimizationResult | null>(null);
+  const [optimizationResult, setOptimizationResult] = useState<OptimizationResult | null>(null);
   const [progress, setProgress] = useState(0);
 
   const optimizationOptions = [
@@ -79,7 +58,7 @@
     try {
       // Simulate optimization progress
       const progressInterval = setInterval(() => {
-        setProgress((prev) => {
+        setProgress(prev => {
           if (prev >= 90) {
             clearInterval(progressInterval);
             return 90;
@@ -89,11 +68,7 @@
       }, 400);
 
       // Simulate API call
-<<<<<<< HEAD
-      await new Promise((resolve) => setTimeout(resolve, 5000));
-=======
       await new Promise(resolve => setTimeout(resolve, 5000));
->>>>>>> 2346762b
 
       setProgress(100);
 
@@ -105,45 +80,29 @@
         originalScore,
         optimizedScore,
         improvements: [
-<<<<<<< HEAD
-          "Improved keyword placement and density",
-          "Enhanced readability with better sentence structure",
-          "Added engaging subheadings and formatting",
-          "Optimized meta description potential",
-          "Improved content flow and logical structure",
-=======
           'Improved keyword placement and density',
           'Enhanced readability with better sentence structure',
           'Added engaging subheadings and formatting',
           'Optimized meta description potential',
           'Improved content flow and logical structure',
->>>>>>> 2346762b
         ],
         optimizedContent: content
-          .split("\n\n")
-          .map((paragraph) => paragraph.trim())
-          .filter((p) => p.length > 0)
+          .split('\n\n')
+          .map(paragraph => paragraph.trim())
+          .filter(p => p.length > 0)
           .map((paragraph, index) => {
             if (index === 0) {
-              return `## ${paragraph}\n\nThis comprehensive guide explores the key aspects of ${paragraph.toLowerCase().split(" ")[0]} in detail, providing actionable insights and strategies for success.`;
+              return `## ${paragraph}\n\nThis comprehensive guide explores the key aspects of ${paragraph.toLowerCase().split(' ')[0]} in detail, providing actionable insights and strategies for success.`;
             }
             return `${paragraph}\n\nThis section delves deeper into the topic, offering practical examples and expert insights to enhance understanding.`;
           })
-          .join("\n\n"),
+          .join('\n\n'),
         recommendations: [
-<<<<<<< HEAD
-          "Add more specific examples and case studies",
-          "Include relevant statistics and data points",
-          "Consider adding multimedia elements",
-          "Implement schema markup for better SEO",
-          "Add internal links to related content",
-=======
           'Add more specific examples and case studies',
           'Include relevant statistics and data points',
           'Consider adding multimedia elements',
           'Implement schema markup for better SEO',
           'Add internal links to related content',
->>>>>>> 2346762b
         ],
         metrics: {
           readability: Math.floor(Math.random() * 30) + 70,
@@ -164,13 +123,11 @@
 
   const handleDownload = () => {
     if (optimizationResult) {
-      const blob = new Blob([optimizationResult.optimizedContent], {
-        type: "text/plain",
-      });
+      const blob = new Blob([optimizationResult.optimizedContent], { type: 'text/plain' });
       const url = URL.createObjectURL(blob);
-      const link = document.createElement("a");
+      const link = document.createElement('a');
       link.href = url;
-      link.download = "optimized-content.txt";
+      link.download = 'optimized-content.txt';
       link.click();
       URL.revokeObjectURL(url);
       toast.success('Optimized content downloaded!');
@@ -192,8 +149,7 @@
             <span>Content Optimization Refresh</span>
           </CardTitle>
           <CardDescription>
-            Refresh and optimize your content for better SEO, readability, and
-            user engagement.
+            Refresh and optimize your content for better SEO, readability, and user engagement.
           </CardDescription>
         </CardHeader>
         <CardContent className="space-y-4">
@@ -258,20 +214,9 @@
             <CardTitle className="flex items-center justify-between">
               <span>Optimization Results</span>
               <div className="flex items-center space-x-2">
-<<<<<<< HEAD
-                <Badge
-                  variant="secondary"
-                  className="bg-green-100 text-green-800"
-                >
-                  <TrendingUp className="w-3 h-3 mr-1" />+
-                  {optimizationResult.optimizedScore -
-                    optimizationResult.originalScore}
-                  %
-=======
                 <Badge variant="secondary" className="bg-green-100 text-green-800">
                   <TrendingUp className="w-3 h-3 mr-1" />+
                   {optimizationResult.optimizedScore - optimizationResult.originalScore}%
->>>>>>> 2346762b
                 </Badge>
               </div>
             </CardTitle>
@@ -283,18 +228,8 @@
                 <div className="text-3xl font-bold text-gray-600">
                   {optimizationResult.originalScore}%
                 </div>
-<<<<<<< HEAD
-                <div className="text-sm text-muted-foreground">
-                  Original Score
-                </div>
-                <Progress
-                  value={optimizationResult.originalScore}
-                  className="w-full mt-2"
-                />
-=======
                 <div className="text-sm text-muted-foreground">Original Score</div>
                 <Progress value={optimizationResult.originalScore} className="w-full mt-2" />
->>>>>>> 2346762b
               </div>
               <div className="text-center">
                 <div
@@ -302,13 +237,8 @@
                 >
                   {optimizationResult.optimizedScore}%
                 </div>
-                <div className="text-sm text-muted-foreground">
-                  Optimized Score
-                </div>
-                <Progress
-                  value={optimizationResult.optimizedScore}
-                  className="w-full mt-2"
-                />
+                <div className="text-sm text-muted-foreground">Optimized Score</div>
+                <Progress value={optimizationResult.optimizedScore} className="w-full mt-2" />
               </div>
             </div>
 
@@ -377,15 +307,9 @@
               <h4 className="font-semibold mb-2">Optimized Content</h4>
               <Textarea
                 value={optimizationResult.optimizedContent}
-<<<<<<< HEAD
-                onChange={(e) =>
-                  setOptimizationResult((prev) =>
-                    prev ? { ...prev, optimizedContent: e.target.value } : null,
-=======
                 onChange={e =>
                   setOptimizationResult(prev =>
                     prev ? { ...prev, optimizedContent: e.target.value } : null
->>>>>>> 2346762b
                   )
                 }
                 className="min-h-[200px]"
@@ -393,10 +317,7 @@
             </div>
 
             <div className="flex justify-center space-x-2">
-              <Button
-                variant="outline"
-                onClick={() => setOptimizationResult(null)}
-              >
+              <Button variant="outline" onClick={() => setOptimizationResult(null)}>
                 Optimize New Content
               </Button>
               <Button onClick={handleDownload}>
