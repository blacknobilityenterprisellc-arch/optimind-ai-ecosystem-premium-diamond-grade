'use client';

import { useState, useCallback, useEffect } from 'react';
import {
  History,
  Sparkles,
  Wand2,
  Image as ImageIcon,
  Download,
  Share2,
  RefreshCw,
  Settings,
  Crown,
  CreditCard,
  Clock,
  CheckCircle,
  AlertTriangle,
  Eye,
  Layers,
  Grid,
  List,
  Filter,
  Sliders,
  Brush,
  Camera,
  Palette,
  FileText,
  Users,
  Upload,
  Zap,
  Star,
  Heart,
  RotateCcw,
  Crop,
  Adjustments,
  Contrast,
  Sun,
  Moon,
  Droplets,
  Wind,
  Shield,
  Scissors,
  Maximize,
  Minimize,
  Waves,
  Split,
  Merge,
  Clone,
  Patch,
  RedEye,
  Blemish,
  Wrinkle,
  Scratch,
  Dust,
  Fade,
  Crack,
  Tear,
  Stain,
  Discoloration,
  ColorCast,
  Exposure,
  WhiteBalance,
  Focus,
  MotionBlur,
  Noisy,
  Pixelated,
  Compressed,
  LowRes,
  Damaged,
  Aged,
  Faded,
  Yellowed,
  Torn,
  Creased,
  Stained,
  WaterDamaged,
  FireDamaged,
  InsectDamage,
  LightDamage,
  ChemicalDamage,
} from 'lucide-react';

import { Card, CardContent, CardHeader, CardTitle } from '@/components/ui/card';
import { Button } from '@/components/ui/button';
import { Badge } from '@/components/ui/badge';
import { Progress } from '@/components/ui/progress';
import { Tabs, TabsContent, TabsList, TabsTrigger } from '@/components/ui/tabs';
import { Alert, AlertDescription } from '@/components/ui/alert';
import { Input } from '@/components/ui/input';
import { Label } from '@/components/ui/label';
import {
  Select,
  SelectContent,
  SelectItem,
  SelectTrigger,
  SelectValue,
} from '@/components/ui/select';
import { Slider } from '@/components/ui/slider';
import { Switch } from '@/components/ui/switch';
import { useSecureSubscription, useAIPhotoRestoration } from '@/lib/ai-photo-restoration';

interface RestorationType {
  id: string;
  name: string;
  description: string;
  category: 'repair' | 'enhance' | 'colorize' | 'preserve';
  icon: React.ReactNode;
  credits: number;
  isPremium: boolean;
  difficulty: 'easy' | 'medium' | 'hard';
  estimatedTime: string;
}

interface RestorationResult {
  id: string;
  originalUrl: string;
  restoredUrl: string;
  restorationType: string;
  settings: {
    intensity: number;
    preserveDetails: boolean;
    colorAccuracy: number;
    noiseReduction: number;
  };
  timestamp: Date;
  creditsUsed: number;
  processingTime: number;
  improvements: string[];
  beforeAfter?: {
    quality: number;
    damage: number;
    colorAccuracy: number;
  };
}

interface DamageAssessment {
  overallCondition: 'excellent' | 'good' | 'fair' | 'poor' | 'very poor';
  damageTypes: string[];
  severity: number; // 0-100
  recommendedActions: string[];
  estimatedRestorationTime: string;
  successProbability: number;
}

export function AIPhotoRestoration() {
  const [selectedImage, setSelectedImage] = useState<string | null>(null);
  const [selectedRestoration, setSelectedRestoration] = useState<string | null>(null);
  const [results, setResults] = useState<RestorationResult[]>([]);
  const [isProcessing, setIsProcessing] = useState(false);
  const [processingProgress, setProcessingProgress] = useState(0);
  const [currentAction, setCurrentAction] = useState('');
  const [viewMode, setViewMode] = useState<'grid' | 'list'>('grid');
  const [showAdvanced, setShowAdvanced] = useState(false);
  const [batchMode, setBatchMode] = useState(false);
  const [comparisonMode, setComparisonMode] = useState(false);
  const [damageAssessment, setDamageAssessment] = useState<DamageAssessment | null>(null);
  const [autoAssess, setAutoAssess] = useState(true);

  const [settings, setSettings] = useState({
    intensity: 75,
    preserveDetails: true,
    colorAccuracy: 85,
    noiseReduction: 70,
    enhanceColors: true,
    removeScratches: true,
    fixFading: true,
    reduceNoise: true,
    sharpenDetails: true,
  });

  const { isPremium } = useSecureSubscription();
  const {
    restorePhoto,
    assessDamage,
    getRestorationTypes,
    isProcessing: isServiceProcessing,
    error,
    credits,
    batchRestore,
    enhanceRestoration,
  } = useAIPhotoRestoration();

  const restorationTypes: RestorationType[] = [
    {
<<<<<<< HEAD
      id: "general-restoration",
      name: "General Restoration",
      description: "Comprehensive restoration for various types of damage",
      category: "repair",
      icon: <Settings className="w-5 h-5" />,
=======
      id: 'general-restoration',
      name: 'General Restoration',
      description: 'Comprehensive restoration for various types of damage',
      category: 'repair',
      icon: <Healing className="w-5 h-5" />,
>>>>>>> 2346762b
      credits: 80,
      isPremium: true,
      difficulty: 'medium',
      estimatedTime: '3-5 minutes',
    },
    {
<<<<<<< HEAD
      id: "scratch-removal",
      name: "Scratch & Tear Repair",
      description: "Remove scratches, tears, and physical damage",
      category: "repair",
      icon: <Settings className="w-5 h-5" />,
=======
      id: 'scratch-removal',
      name: 'Scratch & Tear Repair',
      description: 'Remove scratches, tears, and physical damage',
      category: 'repair',
      icon: <Healing className="w-5 h-5" />,
>>>>>>> 2346762b
      credits: 60,
      isPremium: false,
      difficulty: 'easy',
      estimatedTime: '2-3 minutes',
    },
    {
<<<<<<< HEAD
      id: "fade-restoration",
      name: "Fade & Color Restoration",
      description: "Restore faded colors and fix discoloration",
      category: "enhance",
      icon: <Sun className="w-5 h-5" />,
=======
      id: 'fade-restoration',
      name: 'Fade & Color Restoration',
      description: 'Restore faded colors and fix discoloration',
      category: 'enhance',
      icon: <Brightness className="w-5 h-5" />,
>>>>>>> 2346762b
      credits: 50,
      isPremium: false,
      difficulty: 'easy',
      estimatedTime: '1-2 minutes',
    },
    {
<<<<<<< HEAD
      id: "noise-reduction",
      name: "Noise & Grain Reduction",
      description: "Remove digital noise and film grain",
      category: "enhance",
      icon: <Noisy className="w-5 h-5" />,
=======
      id: 'noise-reduction',
      name: 'Noise & Grain Reduction',
      description: 'Remove digital noise and film grain',
      category: 'enhance',
      icon: <Grainy className="w-5 h-5" />,
>>>>>>> 2346762b
      credits: 40,
      isPremium: false,
      difficulty: 'easy',
      estimatedTime: '1-2 minutes',
    },
    {
      id: 'colorization',
      name: 'AI Colorization',
      description: 'Add realistic colors to black and white photos',
      category: 'colorize',
      icon: <Palette className="w-5 h-5" />,
      credits: 100,
      isPremium: true,
      difficulty: 'hard',
      estimatedTime: '5-8 minutes',
    },
    {
      id: 'face-restoration',
      name: 'Face & Portrait Restoration',
      description: 'Specialized restoration for faces and portraits',
      category: 'repair',
      icon: <Users className="w-5 h-5" />,
      credits: 90,
      isPremium: true,
      difficulty: 'medium',
      estimatedTime: '4-6 minutes',
    },
    {
      id: 'document-restoration',
      name: 'Document & Text Restoration',
      description: 'Restore old documents and improve text readability',
      category: 'preserve',
      icon: <FileText className="w-5 h-5" />,
      credits: 70,
      isPremium: true,
      difficulty: 'medium',
      estimatedTime: '3-4 minutes',
    },
    {
      id: 'damage-repair',
      name: 'Severe Damage Repair',
      description: 'Repair heavily damaged photos with advanced AI',
      category: 'repair',
      icon: <AlertTriangle className="w-5 h-5" />,
      credits: 120,
      isPremium: true,
      difficulty: 'hard',
      estimatedTime: '8-12 minutes',
    },
    {
      id: 'enhancement',
      name: 'Photo Enhancement',
      description: 'General enhancement and quality improvement',
      category: 'enhance',
      icon: <Sparkles className="w-5 h-5" />,
      credits: 30,
      isPremium: false,
      difficulty: 'easy',
      estimatedTime: '30-60 seconds',
    },
    {
<<<<<<< HEAD
      id: "sharpening",
      name: "Detail Sharpening",
      description: "Enhance details and improve sharpness",
      category: "enhance",
      icon: <Scissors className="w-5 h-5" />,
=======
      id: 'sharpening',
      name: 'Detail Sharpening',
      description: 'Enhance details and improve sharpness',
      category: 'enhance',
      icon: <Sharpen className="w-5 h-5" />,
>>>>>>> 2346762b
      credits: 35,
      isPremium: false,
      difficulty: 'easy',
      estimatedTime: '30-60 seconds',
    },
    {
<<<<<<< HEAD
      id: "mold-removal",
      name: "Mold & Stain Removal",
      description: "Remove mold, stains, and discoloration",
      category: "repair",
      icon: <Stain className="w-5 h-5" />,
=======
      id: 'mold-removal',
      name: 'Mold & Stain Removal',
      description: 'Remove mold, stains, and discoloration',
      category: 'repair',
      icon: <Moldy className="w-5 h-5" />,
>>>>>>> 2346762b
      credits: 75,
      isPremium: true,
      difficulty: 'medium',
      estimatedTime: '4-6 minutes',
    },
    {
<<<<<<< HEAD
      id: "vintage-enhance",
      name: "Vintage Enhancement",
      description: "Enhance vintage photos while preserving character",
      category: "preserve",
      icon: <Aged className="w-5 h-5" />,
=======
      id: 'vintage-enhance',
      name: 'Vintage Enhancement',
      description: 'Enhance vintage photos while preserving character',
      category: 'preserve',
      icon: <Vintage className="w-5 h-5" />,
>>>>>>> 2346762b
      credits: 55,
      isPremium: false,
      difficulty: 'medium',
      estimatedTime: '2-3 minutes',
    },
  ];

  const handleDamageAssessment = useCallback(async () => {
    if (!selectedImage || !isPremium) return;

    try {
      setIsProcessing(true);
      setCurrentAction('Assessing photo damage...');
      setProcessingProgress(0);

      const assessment = await assessDamage(selectedImage);

      if (assessment) {
        setDamageAssessment(assessment);

        // Auto-select restoration type based on assessment
        if (
          assessment.damageTypes.includes('faded') ||
          assessment.damageTypes.includes('discoloration')
        ) {
          setSelectedRestoration('fade-restoration');
        } else if (
          assessment.damageTypes.includes('scratches') ||
          assessment.damageTypes.includes('tears')
        ) {
          setSelectedRestoration('scratch-removal');
        } else if (
          assessment.damageTypes.includes('noise') ||
          assessment.damageTypes.includes('grain')
        ) {
          setSelectedRestoration('noise-reduction');
        } else if (assessment.severity > 70) {
          setSelectedRestoration('damage-repair');
        } else {
          setSelectedRestoration('general-restoration');
        }
      }

      setIsProcessing(false);
    } catch (error) {
      console.error('Damage assessment failed:', error);
      setIsProcessing(false);
    }
  }, [selectedImage, isPremium, assessDamage]);

  const handleRestoration = useCallback(async () => {
    if (!selectedImage || !selectedRestoration || !isPremium) return;

    try {
      setIsProcessing(true);
      setCurrentAction('Restoring photo...');
      setProcessingProgress(0);

      const result = await restorePhoto(selectedImage, selectedRestoration, settings);

      if (result.success) {
        const restorationResult: RestorationResult = {
          id: Date.now().toString(),
          originalUrl: selectedImage,
          restoredUrl: result.restoredImageUrl!,
          restorationType: selectedRestoration,
          settings,
          timestamp: new Date(),
          creditsUsed: result.creditsUsed,
          processingTime: result.processingTime,
          improvements: result.improvements || [],
          beforeAfter: result.beforeAfter,
        };

        setResults(prev => [restorationResult, ...prev]);
      }

      setIsProcessing(false);
    } catch (error) {
      console.error('Photo restoration failed:', error);
      setIsProcessing(false);
    }
  }, [selectedImage, selectedRestoration, isPremium, settings, restorePhoto]);

  const handleBatchRestore = useCallback(async () => {
    if (!selectedImage || !selectedRestoration || !isPremium) return;

    try {
      setIsProcessing(true);
      setCurrentAction('Batch restoration...');
      setProcessingProgress(0);

      const variations = await batchRestore(selectedImage, selectedRestoration, 3);

      if (variations.length > 0) {
        const newResults = variations.map((variation, index) => ({
          id: `${Date.now()}-${index}`,
          originalUrl: selectedImage,
          restoredUrl: variation.restoredImageUrl!,
          restorationType: selectedRestoration,
          settings: { ...settings, intensity: settings.intensity + index * 10 },
          timestamp: new Date(),
          creditsUsed: variation.creditsUsed,
          processingTime: variation.processingTime,
          improvements: variation.improvements || [],
        }));

        setResults(prev => [...newResults, ...prev]);
      }

      setIsProcessing(false);
    } catch (error) {
      console.error('Batch restoration failed:', error);
      setIsProcessing(false);
    }
  }, [selectedImage, selectedRestoration, isPremium, settings, batchRestore]);

  const handleDownload = useCallback((result: RestorationResult) => {
    const link = document.createElement('a');
    link.href = result.restoredUrl;
    link.download = `restored-${result.restorationType}-${Date.now()}.jpg`;
    link.click();
  }, []);

  const estimateCredits = useCallback(() => {
    const restoration = restorationTypes.find(r => r.id === selectedRestoration);
    if (!restoration) return 0;

    let total = restoration.credits;
    if (settings.intensity > 80) total *= 1.2;
    if (settings.colorAccuracy > 90) total *= 1.1;
    if (batchMode) total *= 2.5;

    return Math.round(total);
  }, [selectedRestoration, settings, batchMode]);

  const getConditionColor = (condition: DamageAssessment['overallCondition']) => {
    switch (condition) {
      case 'excellent':
        return 'text-green-600 bg-green-50';
      case 'good':
        return 'text-blue-600 bg-blue-50';
      case 'fair':
        return 'text-yellow-600 bg-yellow-50';
      case 'poor':
        return 'text-orange-600 bg-orange-50';
      case 'very poor':
        return 'text-red-600 bg-red-50';
      default:
        return 'text-gray-600 bg-gray-50';
    }
  };

  const getDifficultyIcon = (difficulty: RestorationType['difficulty']) => {
    switch (difficulty) {
      case 'easy':
        return <CheckCircle className="w-4 h-4 text-green-600" />;
      case 'medium':
        return <AlertTriangle className="w-4 h-4 text-yellow-600" />;
      case 'hard':
        return <AlertTriangle className="w-4 h-4 text-red-600" />;
      default:
        return <CheckCircle className="w-4 h-4" />;
    }
  };

  if (!isPremium) {
    return (
      <Card className="w-full">
        <CardContent className="p-8">
          <div className="text-center space-y-4">
            <div className="w-16 h-16 mx-auto bg-gradient-to-br from-green-500 to-blue-500 rounded-full flex items-center justify-center">
              <History className="w-8 h-8 text-white" />
            </div>
            <h2 className="text-2xl font-bold">AI Photo Restoration</h2>
            <p className="text-muted-foreground max-w-md mx-auto">
              Restore old, damaged, and faded photos to their former glory using advanced AI
              technology. Repair scratches, remove noise, and enhance vintage photographs.
            </p>
            <div className="grid grid-cols-3 gap-4 max-w-md mx-auto">
              <div className="text-center">
                <Settings className="w-8 h-8 mx-auto text-green-500 mb-2" />
                <div className="text-xs font-medium">Damage Repair</div>
              </div>
              <div className="text-center">
                <Palette className="w-8 h-8 mx-auto text-blue-500 mb-2" />
                <div className="text-xs font-medium">Color Restore</div>
              </div>
              <div className="text-center">
                <Sparkles className="w-8 h-8 mx-auto text-purple-500 mb-2" />
                <div className="text-xs font-medium">Quality Enhance</div>
              </div>
            </div>
            <Button size="lg" className="premium-button">
              <Crown className="w-4 h-4 mr-2" />
              Unlock Photo Restoration
            </Button>
          </div>
        </CardContent>
      </Card>
    );
  }

  return (
    <div className="space-y-6">
      {/* Header */}
      <div className="flex items-center justify-between">
        <div>
          <h2 className="text-2xl font-bold flex items-center gap-2">
            <History className="w-6 h-6 text-green-600" />
            AI Photo Restoration
          </h2>
          <p className="text-muted-foreground">Restore and enhance old or damaged photos</p>
        </div>
        <div className="flex items-center gap-2">
          <Badge variant="outline" className="text-green-600">
            {credits} credits
          </Badge>
          <Button
            variant="outline"
            size="sm"
            onClick={() => setViewMode(viewMode === 'grid' ? 'list' : 'grid')}
          >
            {viewMode === 'grid' ? <List className="w-4 h-4" /> : <Grid className="w-4 h-4" />}
          </Button>
        </div>
      </div>

      {/* Processing Overlay */}
      {isProcessing && (
        <Card>
          <CardContent className="p-6">
            <div className="space-y-3">
              <div className="flex items-center justify-between">
                <span className="text-sm font-medium">{currentAction}</span>
                <span className="text-sm text-muted-foreground">{processingProgress}%</span>
              </div>
              <Progress value={processingProgress} className="h-2" />
              <p className="text-xs text-muted-foreground">
                AI is analyzing and restoring your photo...
              </p>
            </div>
          </CardContent>
        </Card>
      )}

      <Tabs defaultValue="restore" className="space-y-6">
        <TabsList className="grid w-full grid-cols-3">
          <TabsTrigger value="restore">Restore</TabsTrigger>
          <TabsTrigger value="gallery">Gallery</TabsTrigger>
          <TabsTrigger value="services">Services</TabsTrigger>
        </TabsList>

        <TabsContent value="restore" className="space-y-6">
          <div className="grid grid-cols-1 lg:grid-cols-3 gap-6">
            {/* Photo Upload & Assessment */}
            <div className="lg:col-span-1 space-y-6">
              {/* Image Upload */}
              <Card>
                <CardHeader>
                  <CardTitle className="text-lg">Your Photo</CardTitle>
                </CardHeader>
                <CardContent>
                  <div className="border-2 border-dashed border-gray-300 rounded-lg p-6 text-center bg-gray-50">
                    {selectedImage ? (
                      <div className="space-y-4">
                        <img
                          src={selectedImage}
                          alt="Selected for restoration"
                          className="max-w-full max-h-48 mx-auto rounded-lg shadow-lg"
                        />
                        <Button variant="outline" size="sm">
                          Change Photo
                        </Button>
                      </div>
                    ) : (
                      <div className="space-y-4">
                        <ImageIcon className="w-12 h-12 mx-auto text-gray-400" />
                        <div>
                          <h3 className="text-lg font-semibold mb-2">Upload Photo</h3>
                          <p className="text-muted-foreground text-sm">Select a photo to restore</p>
                        </div>
                        <Button>
                          <Upload className="w-4 h-4 mr-2" />
                          Upload Photo
                        </Button>
                      </div>
                    )}
                  </div>
                </CardContent>
              </Card>

              {/* Damage Assessment */}
              {selectedImage && (
                <Card>
                  <CardHeader>
                    <div className="flex items-center justify-between">
                      <CardTitle className="text-lg">Damage Assessment</CardTitle>
                      <Switch checked={autoAssess} onCheckedChange={setAutoAssess} />
                    </div>
                  </CardHeader>
                  <CardContent className="space-y-4">
                    {autoAssess && (
                      <Button
                        onClick={handleDamageAssessment}
                        disabled={isProcessing}
                        className="w-full"
                      >
                        <Eye className="w-4 h-4 mr-2" />
                        Assess Damage
                      </Button>
                    )}

                    {damageAssessment && (
                      <div className="space-y-3">
                        <div className="flex items-center justify-between">
                          <span className="text-sm font-medium">Condition</span>
                          <Badge className={getConditionColor(damageAssessment.overallCondition)}>
                            {damageAssessment.overallCondition.replace('-', ' ')}
                          </Badge>
                        </div>

                        <div className="space-y-2">
                          <div className="flex items-center justify-between">
                            <span className="text-sm">Damage Level</span>
                            <span className="text-sm font-medium">
                              {damageAssessment.severity}%
                            </span>
                          </div>
                          <Progress value={damageAssessment.severity} className="h-2" />
                        </div>

                        <div>
                          <span className="text-sm font-medium">Damage Types:</span>
                          <div className="flex flex-wrap gap-1 mt-1">
                            {damageAssessment.damageTypes.map((damage, index) => (
                              <Badge key={index} variant="outline" className="text-xs">
                                {damage}
                              </Badge>
                            ))}
                          </div>
                        </div>

                        <div className="text-xs text-muted-foreground">
                          <div>• Success rate: {damageAssessment.successProbability}%</div>
                          <div>• Estimated time: {damageAssessment.estimatedRestorationTime}</div>
                        </div>
                      </div>
                    )}
                  </CardContent>
                </Card>
              )}
            </div>

            {/* Restoration Controls */}
            <div className="lg:col-span-2 space-y-6">
              {/* Restoration Type Selection */}
              <Card>
                <CardHeader>
                  <CardTitle className="text-lg">Restoration Type</CardTitle>
                </CardHeader>
                <CardContent>
                  <div className="grid grid-cols-2 md:grid-cols-3 gap-3">
                    {restorationTypes.map(type => (
                      <div
                        key={type.id}
                        className={`p-3 rounded-lg border-2 cursor-pointer transition-all ${
                          selectedRestoration === type.id
                            ? 'border-green-500 bg-green-50'
                            : 'border-gray-200 hover:border-gray-300'
                        } ${type.isPremium && credits < type.credits ? 'opacity-50' : ''}`}
                        onClick={() =>
                          type.isPremium && credits >= type.credits
                            ? setSelectedRestoration(type.id)
                            : null
                        }
                      >
                        <div className="text-center">
                          <div className="text-2xl mb-2">{type.icon}</div>
                          <div className="font-medium text-sm">{type.name}</div>
                          <div className="text-xs text-muted-foreground mt-1">
                            {type.description}
                          </div>
                          <div className="flex items-center justify-center gap-1 mt-2">
                            {getDifficultyIcon(type.difficulty)}
                            <span className="text-xs text-muted-foreground">
                              {type.estimatedTime}
                            </span>
                          </div>
                          {type.isPremium && (
                            <Crown className="w-3 h-3 text-yellow-500 mx-auto mt-1" />
                          )}
                        </div>
                      </div>
                    ))}
                  </div>
                </CardContent>
              </Card>

              {/* Restoration Settings */}
              {selectedRestoration && (
                <Card>
                  <CardHeader>
                    <div className="flex items-center justify-between">
                      <CardTitle className="text-lg">Restoration Settings</CardTitle>
                      <Button
                        variant="ghost"
                        size="sm"
                        onClick={() => setShowAdvanced(!showAdvanced)}
                      >
                        <Settings className="w-4 h-4" />
                      </Button>
                    </div>
                  </CardHeader>
                  <CardContent className="space-y-4">
                    {/* Basic Settings */}
                    <div className="grid grid-cols-1 md:grid-cols-2 gap-4">
                      <div className="space-y-2">
                        <div className="flex items-center justify-between">
                          <Label className="text-sm">Restoration Intensity</Label>
                          <span className="text-xs text-muted-foreground">
                            {settings.intensity}%
                          </span>
                        </div>
                        <Slider
                          value={[settings.intensity]}
                          onValueChange={value =>
                            setSettings(prev => ({
                              ...prev,
                              intensity: value[0],
                            }))
                          }
                          max={100}
                          min={0}
                          step={1}
                        />
                      </div>

                      <div className="space-y-2">
                        <div className="flex items-center justify-between">
                          <Label className="text-sm">Color Accuracy</Label>
                          <span className="text-xs text-muted-foreground">
                            {settings.colorAccuracy}%
                          </span>
                        </div>
                        <Slider
                          value={[settings.colorAccuracy]}
                          onValueChange={value =>
                            setSettings(prev => ({
                              ...prev,
                              colorAccuracy: value[0],
                            }))
                          }
                          max={100}
                          min={0}
                          step={1}
                        />
                      </div>

                      <div className="space-y-2">
                        <div className="flex items-center justify-between">
                          <Label className="text-sm">Noise Reduction</Label>
                          <span className="text-xs text-muted-foreground">
                            {settings.noiseReduction}%
                          </span>
                        </div>
                        <Slider
                          value={[settings.noiseReduction]}
                          onValueChange={value =>
                            setSettings(prev => ({
                              ...prev,
                              noiseReduction: value[0],
                            }))
                          }
                          max={100}
                          min={0}
                          step={1}
                        />
                      </div>
                    </div>

                    {/* Advanced Options */}
                    {showAdvanced && (
                      <div className="space-y-4 pt-4 border-t">
                        <h4 className="font-medium">Advanced Options</h4>
                        <div className="grid grid-cols-1 md:grid-cols-2 gap-4">
                          <div className="flex items-center space-x-2">
                            <Switch
                              id="preserve-details"
                              checked={settings.preserveDetails}
                              onCheckedChange={checked =>
                                setSettings(prev => ({
                                  ...prev,
                                  preserveDetails: checked,
                                }))
                              }
                            />
                            <Label htmlFor="preserve-details" className="text-sm">
                              Preserve Original Details
                            </Label>
                          </div>

                          <div className="flex items-center space-x-2">
                            <Switch
                              id="enhance-colors"
                              checked={settings.enhanceColors}
                              onCheckedChange={checked =>
                                setSettings(prev => ({
                                  ...prev,
                                  enhanceColors: checked,
                                }))
                              }
                            />
                            <Label htmlFor="enhance-colors" className="text-sm">
                              Enhance Colors
                            </Label>
                          </div>

                          <div className="flex items-center space-x-2">
                            <Switch
                              id="remove-scratches"
                              checked={settings.removeScratches}
                              onCheckedChange={checked =>
                                setSettings(prev => ({
                                  ...prev,
                                  removeScratches: checked,
                                }))
                              }
                            />
                            <Label htmlFor="remove-scratches" className="text-sm">
                              Remove Scratches
                            </Label>
                          </div>

                          <div className="flex items-center space-x-2">
                            <Switch
                              id="fix-fading"
                              checked={settings.fixFading}
                              onCheckedChange={checked =>
                                setSettings(prev => ({
                                  ...prev,
                                  fixFading: checked,
                                }))
                              }
                            />
                            <Label htmlFor="fix-fading" className="text-sm">
                              Fix Fading
                            </Label>
                          </div>

                          <div className="flex items-center space-x-2">
                            <Switch
                              id="reduce-noise"
                              checked={settings.reduceNoise}
                              onCheckedChange={checked =>
                                setSettings(prev => ({
                                  ...prev,
                                  reduceNoise: checked,
                                }))
                              }
                            />
                            <Label htmlFor="reduce-noise" className="text-sm">
                              Reduce Noise
                            </Label>
                          </div>

                          <div className="flex items-center space-x-2">
                            <Switch
                              id="sharpen-details"
                              checked={settings.sharpenDetails}
                              onCheckedChange={checked =>
                                setSettings(prev => ({
                                  ...prev,
                                  sharpenDetails: checked,
                                }))
                              }
                            />
                            <Label htmlFor="sharpen-details" className="text-sm">
                              Sharpen Details
                            </Label>
                          </div>

                          <div className="flex items-center space-x-2">
                            <Switch
                              id="batch-mode"
                              checked={batchMode}
                              onCheckedChange={setBatchMode}
                            />
                            <Label htmlFor="batch-mode" className="text-sm">
                              Batch Mode (3 variations)
                            </Label>
                          </div>
                        </div>
                      </div>
                    )}

                    {/* Action Buttons */}
                    <div className="pt-4 border-t space-y-3">
                      <div className="flex items-center justify-between">
                        <span className="text-sm font-medium">Estimated Cost</span>
                        <span className="text-lg font-bold text-green-600">
                          {estimateCredits()} credits
                        </span>
                      </div>

                      <div className="flex gap-2">
                        <Button
                          onClick={handleRestoration}
                          disabled={
                            !selectedImage || !selectedRestoration || credits < estimateCredits()
                          }
                          className="flex-1"
                        >
                          <Wand2 className="w-4 h-4 mr-2" />
                          Restore Photo
                        </Button>

                        <Button
                          variant="outline"
                          onClick={handleBatchRestore}
                          disabled={
                            !selectedImage ||
                            !selectedRestoration ||
                            credits < estimateCredits() * 2.5
                          }
                        >
                          <Sparkles className="w-4 h-4 mr-2" />
                          Batch
                        </Button>
                      </div>
                    </div>
                  </CardContent>
                </Card>
              )}
            </div>
          </div>
        </TabsContent>

        <TabsContent value="gallery" className="space-y-6">
          {/* Gallery Header */}
          <div className="flex items-center justify-between">
            <h3 className="text-lg font-semibold">Restoration Gallery</h3>
            <div className="text-sm text-muted-foreground">{results.length} photos restored</div>
          </div>

          {/* Gallery Grid */}
          {results.length > 0 ? (
            <div
              className={`grid gap-4 ${
                viewMode === 'grid'
                  ? 'grid-cols-1 md:grid-cols-2 lg:grid-cols-3 xl:grid-cols-4'
                  : 'grid-cols-1'
              }`}
            >
              {results.map(result => {
                const restoration = restorationTypes.find(r => r.id === result.restorationType);
                return (
                  <Card key={result.id} className="overflow-hidden">
                    <div className="relative aspect-square">
                      <img
                        src={result.restoredUrl}
                        alt={`Restored with ${restoration?.name}`}
                        className="w-full h-full object-cover"
                      />
                      <div className="absolute top-2 right-2 flex gap-1">
                        <Button
                          size="sm"
                          variant="secondary"
                          className="w-8 h-8 p-0"
                          onClick={() => handleDownload(result)}
                        >
                          <Download className="w-3 h-3" />
                        </Button>
                      </div>
                      <div className="absolute bottom-2 left-2">
                        <Badge
                          variant="outline"
                          className="text-xs bg-black/50 text-white border-white/20"
                        >
                          {restoration?.name}
                        </Badge>
                      </div>
                    </div>
                    <CardContent className="p-3">
                      <div className="space-y-2">
                        <div className="flex items-center justify-between text-xs text-muted-foreground">
                          <span>{result.timestamp.toLocaleDateString()}</span>
                          <span>{result.creditsUsed} credits</span>
                        </div>
                        <div className="flex flex-wrap gap-1">
                          {result.improvements.slice(0, 2).map((improvement, idx) => (
                            <Badge key={idx} variant="outline" className="text-xs">
                              {improvement}
                            </Badge>
                          ))}
                          {result.improvements.length > 2 && (
                            <Badge variant="outline" className="text-xs">
                              +{result.improvements.length - 2}
                            </Badge>
                          )}
                        </div>
                        {result.beforeAfter && (
                          <div className="text-xs text-green-600">
                            Quality improved: {result.beforeAfter.quality}%
                          </div>
                        )}
                      </div>
                    </CardContent>
                  </Card>
                );
              })}
            </div>
          ) : (
            <Card>
              <CardContent className="p-12 text-center">
                <History className="w-12 h-12 mx-auto text-muted-foreground mb-4" />
                <h3 className="text-lg font-semibold mb-2">No Photos Restored Yet</h3>
                <p className="text-muted-foreground mb-4">
                  Restore your first photo using AI-powered restoration tools
                </p>
                <Button onClick={() => setSelectedRestoration('general-restoration')}>
                  Try General Restoration
                </Button>
              </CardContent>
            </Card>
          )}
        </TabsContent>

        <TabsContent value="services" className="space-y-6">
          {/* Service Categories */}
          <div className="grid grid-cols-1 md:grid-cols-2 gap-6">
            {(['repair', 'enhance', 'colorize', 'preserve'] as const).map(category => (
              <Card key={category}>
                <CardHeader>
                  <CardTitle className="text-lg capitalize">{category} Services</CardTitle>
                </CardHeader>
                <CardContent>
                  <div className="space-y-3">
                    {restorationTypes
                      .filter(service => service.category === category)
                      .map(service => (
                        <div
                          key={service.id}
                          className={`p-3 rounded-lg border-2 cursor-pointer transition-all ${
                            selectedRestoration === service.id
                              ? 'border-green-500 bg-green-50'
                              : 'border-gray-200 hover:border-gray-300'
                          } ${service.isPremium && credits < service.credits ? 'opacity-50' : ''}`}
                          onClick={() =>
                            service.isPremium && credits >= service.credits
                              ? setSelectedRestoration(service.id)
                              : null
                          }
                        >
                          <div className="flex items-center gap-3">
                            <div className="text-xl">{service.icon}</div>
                            <div className="flex-1">
                              <div className="font-medium text-sm">{service.name}</div>
                              <div className="text-xs text-muted-foreground">
                                {service.description}
                              </div>
                              <div className="flex items-center gap-2 mt-1">
                                {getDifficultyIcon(service.difficulty)}
                                <span className="text-xs text-muted-foreground">
                                  {service.estimatedTime}
                                </span>
                                <Badge variant="outline" className="text-xs">
                                  {service.credits} credits
                                </Badge>
                              </div>
                            </div>
                            {service.isPremium && <Crown className="w-3 h-3 text-yellow-500" />}
                          </div>
                        </div>
                      ))}
                  </div>
                </CardContent>
              </Card>
            ))}
          </div>

          {/* Service Information */}
          {selectedRestoration && (
            <Card>
              <CardHeader>
                <CardTitle className="flex items-center gap-2">
                  {restorationTypes.find(s => s.id === selectedRestoration)?.icon}
                  {restorationTypes.find(s => s.id === selectedRestoration)?.name}
                </CardTitle>
              </CardHeader>
              <CardContent>
                <div className="space-y-4">
                  <p className="text-muted-foreground">
                    {restorationTypes.find(s => s.id === selectedRestoration)?.description}
                  </p>

                  <div className="grid grid-cols-1 md:grid-cols-3 gap-4">
                    <div>
                      <Label className="text-sm font-medium">Difficulty</Label>
                      <div className="flex items-center gap-2 mt-1">
                        {getDifficultyIcon(
                          restorationTypes.find(s => s.id === selectedRestoration)?.difficulty ||
                            'medium'
                        )}
                        <span className="text-sm text-muted-foreground capitalize">
                          {restorationTypes.find(s => s.id === selectedRestoration)?.difficulty}
                        </span>
                      </div>
                    </div>
                    <div>
                      <Label className="text-sm font-medium">Estimated Time</Label>
                      <div className="text-sm text-muted-foreground mt-1">
                        {restorationTypes.find(s => s.id === selectedRestoration)?.estimatedTime}
                      </div>
                    </div>
                    <div>
                      <Label className="text-sm font-medium">Credits Required</Label>
                      <div className="text-lg font-bold text-green-600 mt-1">
                        {restorationTypes.find(s => s.id === selectedRestoration)?.credits} credits
                      </div>
                    </div>
                  </div>

                  <div className="pt-4 border-t">
                    <Button
                      onClick={() => {
                        setSelectedImage('https://picsum.photos/seed/demo/400/300.jpg');
                        handleRestoration();
                      }}
                      disabled={
                        credits <
                        (restorationTypes.find(s => s.id === selectedRestoration)?.credits || 0)
                      }
                    >
                      Try This Service
                    </Button>
                  </div>
                </div>
              </CardContent>
            </Card>
          )}
        </TabsContent>
      </Tabs>
    </div>
  );
}<|MERGE_RESOLUTION|>--- conflicted
+++ resolved
@@ -22,6 +22,7 @@
   Filter,
   Sliders,
   Brush,
+  Artwork,
   Camera,
   Palette,
   FileText,
@@ -42,7 +43,19 @@
   Scissors,
   Maximize,
   Minimize,
+  Healing,
+  Brightness,
+  Grainy,
+  Moldy,
+  Vintage,
+  Sharpen,
   Waves,
+  PencilSketch,
+  Noir,
+  PopArt,
+  ArtNouveau,
+  Baroque,
+  Renaissance,
   Split,
   Merge,
   Clone,
@@ -182,76 +195,44 @@
 
   const restorationTypes: RestorationType[] = [
     {
-<<<<<<< HEAD
-      id: "general-restoration",
-      name: "General Restoration",
-      description: "Comprehensive restoration for various types of damage",
-      category: "repair",
-      icon: <Settings className="w-5 h-5" />,
-=======
       id: 'general-restoration',
       name: 'General Restoration',
       description: 'Comprehensive restoration for various types of damage',
       category: 'repair',
       icon: <Healing className="w-5 h-5" />,
->>>>>>> 2346762b
       credits: 80,
       isPremium: true,
       difficulty: 'medium',
       estimatedTime: '3-5 minutes',
     },
     {
-<<<<<<< HEAD
-      id: "scratch-removal",
-      name: "Scratch & Tear Repair",
-      description: "Remove scratches, tears, and physical damage",
-      category: "repair",
-      icon: <Settings className="w-5 h-5" />,
-=======
       id: 'scratch-removal',
       name: 'Scratch & Tear Repair',
       description: 'Remove scratches, tears, and physical damage',
       category: 'repair',
       icon: <Healing className="w-5 h-5" />,
->>>>>>> 2346762b
       credits: 60,
       isPremium: false,
       difficulty: 'easy',
       estimatedTime: '2-3 minutes',
     },
     {
-<<<<<<< HEAD
-      id: "fade-restoration",
-      name: "Fade & Color Restoration",
-      description: "Restore faded colors and fix discoloration",
-      category: "enhance",
-      icon: <Sun className="w-5 h-5" />,
-=======
       id: 'fade-restoration',
       name: 'Fade & Color Restoration',
       description: 'Restore faded colors and fix discoloration',
       category: 'enhance',
       icon: <Brightness className="w-5 h-5" />,
->>>>>>> 2346762b
       credits: 50,
       isPremium: false,
       difficulty: 'easy',
       estimatedTime: '1-2 minutes',
     },
     {
-<<<<<<< HEAD
-      id: "noise-reduction",
-      name: "Noise & Grain Reduction",
-      description: "Remove digital noise and film grain",
-      category: "enhance",
-      icon: <Noisy className="w-5 h-5" />,
-=======
       id: 'noise-reduction',
       name: 'Noise & Grain Reduction',
       description: 'Remove digital noise and film grain',
       category: 'enhance',
       icon: <Grainy className="w-5 h-5" />,
->>>>>>> 2346762b
       credits: 40,
       isPremium: false,
       difficulty: 'easy',
@@ -313,57 +294,33 @@
       estimatedTime: '30-60 seconds',
     },
     {
-<<<<<<< HEAD
-      id: "sharpening",
-      name: "Detail Sharpening",
-      description: "Enhance details and improve sharpness",
-      category: "enhance",
-      icon: <Scissors className="w-5 h-5" />,
-=======
       id: 'sharpening',
       name: 'Detail Sharpening',
       description: 'Enhance details and improve sharpness',
       category: 'enhance',
       icon: <Sharpen className="w-5 h-5" />,
->>>>>>> 2346762b
       credits: 35,
       isPremium: false,
       difficulty: 'easy',
       estimatedTime: '30-60 seconds',
     },
     {
-<<<<<<< HEAD
-      id: "mold-removal",
-      name: "Mold & Stain Removal",
-      description: "Remove mold, stains, and discoloration",
-      category: "repair",
-      icon: <Stain className="w-5 h-5" />,
-=======
       id: 'mold-removal',
       name: 'Mold & Stain Removal',
       description: 'Remove mold, stains, and discoloration',
       category: 'repair',
       icon: <Moldy className="w-5 h-5" />,
->>>>>>> 2346762b
       credits: 75,
       isPremium: true,
       difficulty: 'medium',
       estimatedTime: '4-6 minutes',
     },
     {
-<<<<<<< HEAD
-      id: "vintage-enhance",
-      name: "Vintage Enhancement",
-      description: "Enhance vintage photos while preserving character",
-      category: "preserve",
-      icon: <Aged className="w-5 h-5" />,
-=======
       id: 'vintage-enhance',
       name: 'Vintage Enhancement',
       description: 'Enhance vintage photos while preserving character',
       category: 'preserve',
       icon: <Vintage className="w-5 h-5" />,
->>>>>>> 2346762b
       credits: 55,
       isPremium: false,
       difficulty: 'medium',
@@ -545,7 +502,7 @@
             </p>
             <div className="grid grid-cols-3 gap-4 max-w-md mx-auto">
               <div className="text-center">
-                <Settings className="w-8 h-8 mx-auto text-green-500 mb-2" />
+                <Healing className="w-8 h-8 mx-auto text-green-500 mb-2" />
                 <div className="text-xs font-medium">Damage Repair</div>
               </div>
               <div className="text-center">
