'use client';

import { useState } from 'react';
import { toast } from 'sonner';
import { Button } from '@/components/ui/button';
import { Card, CardContent, CardDescription, CardHeader, CardTitle } from '@/components/ui/card';
import { Textarea } from '@/components/ui/textarea';
import { Badge } from '@/components/ui/badge';
import { Progress } from '@/components/ui/progress';
import { Loader2, Download, Sparkles, Wand2 } from 'lucide-react';

export function AIBackgroundGenerator() {
  const [prompt, setPrompt] = useState('');
  const [style, setStyle] = useState('realistic');
  const [isGenerating, setIsGenerating] = useState(false);
  const [generatedImage, setGeneratedImage] = useState<string | null>(null);
  const [progress, setProgress] = useState(0);

  const styles = [
    { value: 'realistic', label: 'Realistic' },
    { value: 'abstract', label: 'Abstract' },
    { value: 'gradient', label: 'Gradient' },
    { value: 'texture', label: 'Texture' },
    { value: 'pattern', label: 'Pattern' },
    { value: 'nature', label: 'Nature' },
    { value: 'tech', label: 'Technology' },
    { value: 'minimalist', label: 'Minimalist' },
  ];

  const handleGenerate = async () => {
    if (!prompt.trim()) {
      toast.error('Please enter a description for the background');
      return;
    }

    setIsGenerating(true);
    setProgress(0);
    let progressInterval: NodeJS.Timeout;

    try {
      // Simulate generation progress
    progressInterval = setInterval(() => {
        setProgress(prev => {
          if (prev >= 90) {
            clearInterval(progressInterval);
            return 90;
          }
          return prev + 10;
        });
      }, 200);

      // Simulate API call
<<<<<<< HEAD
      await new Promise((resolve) => setTimeout(resolve, 3000));

      setProgress(100);
      setGeneratedImage(
        "https://via.placeholder.com/512x512/6366f1/ffffff?text=Generated+Background",
      );

      toast.success("Background generated successfully!");
=======
      await new Promise(resolve => setTimeout(resolve, 3000));

      setProgress(100);
      setGeneratedImage(
        'https://via.placeholder.com/512x512/6366f1/ffffff?text=Generated+Background'
      );

      toast.success('Background generated successfully!');
>>>>>>> 2346762b
    } catch {
      toast.error('Failed to generate background');
    } finally {
      setIsGenerating(false);
      if (progressInterval) {
        clearInterval(progressInterval);
      }
    }
  };

  const handleDownload = () => {
    if (generatedImage) {
      const link = document.createElement("a");
      link.href = generatedImage;
      link.download = "ai-background.png";
      link.click();
      toast.success('Background downloaded!');
    }
  };

  return (
    <div className="space-y-6">
      <Card>
        <CardHeader>
          <CardTitle className="flex items-center space-x-2">
            <Wand2 className="w-5 h-5" />
            <span>AI Background Generator</span>
            <Badge
              variant="secondary"
              className="bg-gradient-to-r from-purple-500 to-pink-500 text-white"
            >
              <Sparkles className="w-3 h-3 mr-1" />
              AI Powered
            </Badge>
          </CardTitle>
          <CardDescription>
<<<<<<< HEAD
            Generate stunning backgrounds using AI. Describe what you want and
            let AI create it for you.
=======
            Generate stunning backgrounds using AI. Describe what you want and let AI create it for
            you.
>>>>>>> 2346762b
          </CardDescription>
        </CardHeader>
        <CardContent className="space-y-4">
          <div>
            <label className="text-sm font-medium mb-2 block">Describe your background</label>
            <Textarea
              placeholder="e.g., A serene mountain landscape at sunset with purple and orange sky..."
              value={prompt}
              onChange={e => setPrompt(e.target.value)}
              className="min-h-[100px]"
            />
          </div>

          <div>
            <label className="text-sm font-medium mb-2 block">Style</label>
            <div className="grid grid-cols-4 gap-2">
              {styles.map(styleOption => (
                <Button
                  key={styleOption.value}
                  variant={style === styleOption.value ? 'default' : 'outline'}
                  size="sm"
                  onClick={() => setStyle(styleOption.value)}
                  className="text-xs"
                >
                  {styleOption.label}
                </Button>
              ))}
            </div>
          </div>

          <Button
            onClick={handleGenerate}
            disabled={isGenerating || !prompt.trim()}
            className="w-full"
          >
            {isGenerating ? (
              <>
                <Loader2 className="w-4 h-4 mr-2 animate-spin" />
                Generating...
              </>
            ) : (
              <>
                <Sparkles className="w-4 h-4 mr-2" />
                Generate Background
              </>
            )}
          </Button>

          {isGenerating && (
            <div className="space-y-2">
              <div className="flex justify-between text-sm">
                <span>Generating background...</span>
                <span>{progress}%</span>
              </div>
              <Progress value={progress} className="w-full" />
            </div>
          )}
        </CardContent>
      </Card>

      {generatedImage && (
        <Card>
          <CardHeader>
            <CardTitle>Generated Background</CardTitle>
          </CardHeader>
          <CardContent className="space-y-4">
            <div className="flex justify-center">
              <img
                src={generatedImage}
                alt="Generated background"
                className="max-w-full h-auto rounded-lg border"
                style={{ maxHeight: "400px" }}
              />
            </div>
            <div className="flex justify-center space-x-2">
              <Button onClick={handleDownload}>
                <Download className="w-4 h-4 mr-2" />
                Download
              </Button>
              <Button variant="outline" onClick={() => setGeneratedImage(null)}>
                Generate New
              </Button>
            </div>
          </CardContent>
        </Card>
      )}
    </div>
  );
}<|MERGE_RESOLUTION|>--- conflicted
+++ resolved
@@ -39,7 +39,7 @@
 
     try {
       // Simulate generation progress
-    progressInterval = setInterval(() => {
+      progressInterval = setInterval(() => {
         setProgress(prev => {
           if (prev >= 90) {
             clearInterval(progressInterval);
@@ -50,16 +50,6 @@
       }, 200);
 
       // Simulate API call
-<<<<<<< HEAD
-      await new Promise((resolve) => setTimeout(resolve, 3000));
-
-      setProgress(100);
-      setGeneratedImage(
-        "https://via.placeholder.com/512x512/6366f1/ffffff?text=Generated+Background",
-      );
-
-      toast.success("Background generated successfully!");
-=======
       await new Promise(resolve => setTimeout(resolve, 3000));
 
       setProgress(100);
@@ -68,7 +58,6 @@
       );
 
       toast.success('Background generated successfully!');
->>>>>>> 2346762b
     } catch {
       toast.error('Failed to generate background');
     } finally {
@@ -81,9 +70,9 @@
 
   const handleDownload = () => {
     if (generatedImage) {
-      const link = document.createElement("a");
+      const link = document.createElement('a');
       link.href = generatedImage;
-      link.download = "ai-background.png";
+      link.download = 'ai-background.png';
       link.click();
       toast.success('Background downloaded!');
     }
@@ -105,13 +94,8 @@
             </Badge>
           </CardTitle>
           <CardDescription>
-<<<<<<< HEAD
-            Generate stunning backgrounds using AI. Describe what you want and
-            let AI create it for you.
-=======
             Generate stunning backgrounds using AI. Describe what you want and let AI create it for
             you.
->>>>>>> 2346762b
           </CardDescription>
         </CardHeader>
         <CardContent className="space-y-4">
@@ -183,7 +167,7 @@
                 src={generatedImage}
                 alt="Generated background"
                 className="max-w-full h-auto rounded-lg border"
-                style={{ maxHeight: "400px" }}
+                style={{ maxHeight: '400px' }}
               />
             </div>
             <div className="flex justify-center space-x-2">
