"use client";

import { useState } from "react";
import { toast } from "sonner";
import { Button } from "@/components/ui/button";
<<<<<<< HEAD
import {
  Card,
  CardContent,
  CardDescription,
  CardHeader,
  CardTitle,
} from "@/components/ui/card";
import { Input } from "@/components/ui/input";
=======
import { Card, CardContent, CardDescription, CardHeader, CardTitle } from "@/components/ui/card";
>>>>>>> f7d3b92b
import { Textarea } from "@/components/ui/textarea";
import { Badge } from "@/components/ui/badge";
import { Progress } from "@/components/ui/progress";
import { Loader2, Download, Sparkles, Wand2 } from "lucide-react";

export function AIBackgroundGenerator() {
  const [prompt, setPrompt] = useState("");
  const [style, setStyle] = useState("realistic");
  const [isGenerating, setIsGenerating] = useState(false);
  const [generatedImage, setGeneratedImage] = useState<string | null>(null);
  const [progress, setProgress] = useState(0);

  const styles = [
    { value: "realistic", label: "Realistic" },
    { value: "abstract", label: "Abstract" },
    { value: "gradient", label: "Gradient" },
    { value: "texture", label: "Texture" },
    { value: "pattern", label: "Pattern" },
    { value: "nature", label: "Nature" },
    { value: "tech", label: "Technology" },
    { value: "minimalist", label: "Minimalist" },
  ];

  const handleGenerate = async () => {
    if (!prompt.trim()) {
      toast.error("Please enter a description for the background");
      return;
    }

    setIsGenerating(true);
    setProgress(0);
    let progressInterval: NodeJS.Timeout;

    try {
      // Simulate generation progress
<<<<<<< HEAD
      const progressInterval = setInterval(() => {
        setProgress((prev) => {
=======
      progressInterval = setInterval(() => {
        setProgress(prev => {
>>>>>>> f7d3b92b
          if (prev >= 90) {
            clearInterval(progressInterval);
            return 90;
          }
          return prev + 10;
        });
      }, 200);

      // Simulate API call
      await new Promise((resolve) => setTimeout(resolve, 3000));

      setProgress(100);
      setGeneratedImage(
        "https://via.placeholder.com/512x512/6366f1/ffffff?text=Generated+Background",
      );

      toast.success("Background generated successfully!");
    } catch {
      toast.error("Failed to generate background");
    } finally {
      setIsGenerating(false);
      if (progressInterval) {
        clearInterval(progressInterval);
      }
    }
  };

  const handleDownload = () => {
    if (generatedImage) {
      const link = document.createElement("a");
      link.href = generatedImage;
      link.download = "ai-background.png";
      link.click();
      toast.success("Background downloaded!");
    }
  };

  return (
    <div className="space-y-6">
      <Card>
        <CardHeader>
          <CardTitle className="flex items-center space-x-2">
            <Wand2 className="w-5 h-5" />
            <span>AI Background Generator</span>
            <Badge
              variant="secondary"
              className="bg-gradient-to-r from-purple-500 to-pink-500 text-white"
            >
              <Sparkles className="w-3 h-3 mr-1" />
              AI Powered
            </Badge>
          </CardTitle>
          <CardDescription>
            Generate stunning backgrounds using AI. Describe what you want and
            let AI create it for you.
          </CardDescription>
        </CardHeader>
        <CardContent className="space-y-4">
          <div>
            <label className="text-sm font-medium mb-2 block">
              Describe your background
            </label>
            <Textarea
              placeholder="e.g., A serene mountain landscape at sunset with purple and orange sky..."
              value={prompt}
              onChange={(e) => setPrompt(e.target.value)}
              className="min-h-[100px]"
            />
          </div>

          <div>
            <label className="text-sm font-medium mb-2 block">Style</label>
            <div className="grid grid-cols-4 gap-2">
              {styles.map((styleOption) => (
                <Button
                  key={styleOption.value}
                  variant={style === styleOption.value ? "default" : "outline"}
                  size="sm"
                  onClick={() => setStyle(styleOption.value)}
                  className="text-xs"
                >
                  {styleOption.label}
                </Button>
              ))}
            </div>
          </div>

          <Button
            onClick={handleGenerate}
            disabled={isGenerating || !prompt.trim()}
            className="w-full"
          >
            {isGenerating ? (
              <>
                <Loader2 className="w-4 h-4 mr-2 animate-spin" />
                Generating...
              </>
            ) : (
              <>
                <Sparkles className="w-4 h-4 mr-2" />
                Generate Background
              </>
            )}
          </Button>

          {isGenerating && (
            <div className="space-y-2">
              <div className="flex justify-between text-sm">
                <span>Generating background...</span>
                <span>{progress}%</span>
              </div>
              <Progress value={progress} className="w-full" />
            </div>
          )}
        </CardContent>
      </Card>

      {generatedImage && (
        <Card>
          <CardHeader>
            <CardTitle>Generated Background</CardTitle>
          </CardHeader>
          <CardContent className="space-y-4">
            <div className="flex justify-center">
              <img
                src={generatedImage}
                alt="Generated background"
                className="max-w-full h-auto rounded-lg border"
                style={{ maxHeight: "400px" }}
              />
            </div>
            <div className="flex justify-center space-x-2">
              <Button onClick={handleDownload}>
                <Download className="w-4 h-4 mr-2" />
                Download
              </Button>
              <Button variant="outline" onClick={() => setGeneratedImage(null)}>
                Generate New
              </Button>
            </div>
          </CardContent>
        </Card>
      )}
    </div>
  );
}<|MERGE_RESOLUTION|>--- conflicted
+++ resolved
@@ -3,18 +3,7 @@
 import { useState } from "react";
 import { toast } from "sonner";
 import { Button } from "@/components/ui/button";
-<<<<<<< HEAD
-import {
-  Card,
-  CardContent,
-  CardDescription,
-  CardHeader,
-  CardTitle,
-} from "@/components/ui/card";
-import { Input } from "@/components/ui/input";
-=======
 import { Card, CardContent, CardDescription, CardHeader, CardTitle } from "@/components/ui/card";
->>>>>>> f7d3b92b
 import { Textarea } from "@/components/ui/textarea";
 import { Badge } from "@/components/ui/badge";
 import { Progress } from "@/components/ui/progress";
@@ -50,13 +39,8 @@
 
     try {
       // Simulate generation progress
-<<<<<<< HEAD
-      const progressInterval = setInterval(() => {
-        setProgress((prev) => {
-=======
-      progressInterval = setInterval(() => {
+    progressInterval = setInterval(() => {
         setProgress(prev => {
->>>>>>> f7d3b92b
           if (prev >= 90) {
             clearInterval(progressInterval);
             return 90;
