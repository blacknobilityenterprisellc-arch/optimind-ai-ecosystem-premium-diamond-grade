--- conflicted
+++ resolved
@@ -1,10 +1,6 @@
-<<<<<<< HEAD
-import OptiMindEcosystem from "@/components/OptiMindEcosystem";
-=======
 'use client';
 
 import OptiMindEcosystem from '@/components/OptiMindEcosystem';
->>>>>>> eef1aeef
 
 export default function Home() {
   return (
@@ -16,13 +12,8 @@
         <p className="text-xl text-gray-300 mb-12 text-center max-w-2xl mx-auto">
           Premium Diamond Grade AI Solutions for Enterprise Transformation
         </p>
-<<<<<<< HEAD
-
-        <div className="grid grid-cols-1 md:grid-cols-2 lg:grid-cols-3 gap-8">
-=======
         
         <div className="flex justify-center">
->>>>>>> eef1aeef
           <OptiMindEcosystem />
         </div>
       </div>
