--- conflicted
+++ resolved
@@ -5,13 +5,13 @@
  * Provides automatic issue detection, scanning, and fixing capabilities
  */
 
-import { NextRequest, NextResponse } from "next/server";
-import { premiumDiamondGradeScanner } from "@/lib/premium-diamond-grade-scanner";
+import { NextRequest, NextResponse } from 'next/server';
+import { premiumDiamondGradeScanner } from '@/lib/premium-diamond-grade-scanner';
 
 export async function GET(request: NextRequest) {
   try {
     const { searchParams } = new URL(request.url);
-    const action = searchParams.get("action") || "status";
+    const action = searchParams.get('action') || 'status';
 
     // Initialize scanner if not already initialized
     if (!premiumDiamondGradeScanner.getActiveScans().length) {
@@ -19,14 +19,14 @@
     }
 
     switch (action) {
-      case "status":
+      case 'status':
         const activeScans = premiumDiamondGradeScanner.getActiveScans();
         const scanHistory = premiumDiamondGradeScanner.getScanHistory();
 
         return NextResponse.json({
           success: true,
-          action: "status",
-          scanner: "Premium Diamond-Grade",
+          action: 'status',
+          scanner: 'Premium Diamond-Grade',
           data: {
             activeScans: activeScans.length,
             scanHistory: scanHistory.length,
@@ -36,12 +36,12 @@
           timestamp: new Date().toISOString(),
         });
 
-      case "history":
+      case 'history':
         const history = premiumDiamondGradeScanner.getScanHistory(20);
         return NextResponse.json({
           success: true,
-          action: "history",
-          scanner: "Premium Diamond-Grade",
+          action: 'history',
+          scanner: 'Premium Diamond-Grade',
           data: {
             scans: history,
             totalScans: history.length,
@@ -49,25 +49,24 @@
           timestamp: new Date().toISOString(),
         });
 
-      case "trigger-scan":
+      case 'trigger-scan':
         // Simulate an issue to trigger a scan
         const mockIssue = {
           id: `manual_${Date.now()}`,
-          type: "manual-trigger",
-          severity: "high" as const,
-          component: "system",
-          description: "Manually triggered scan for system health assessment",
+          type: 'manual-trigger',
+          severity: 'high' as const,
+          component: 'system',
+          description: 'Manually triggered scan for system health assessment',
           detectedAt: new Date(),
           autoFixable: true,
           fixApplied: false,
         };
 
-        const scanResult =
-          await premiumDiamondGradeScanner.triggerScan(mockIssue);
-        return NextResponse.json({
-          success: true,
-          action: "trigger-scan",
-          scanner: "Premium Diamond-Grade",
+        const scanResult = await premiumDiamondGradeScanner.triggerScan(mockIssue);
+        return NextResponse.json({
+          success: true,
+          action: 'trigger-scan',
+          scanner: 'Premium Diamond-Grade',
           data: scanResult,
           timestamp: new Date().toISOString(),
         });
@@ -76,25 +75,6 @@
         return NextResponse.json(
           {
             success: false,
-<<<<<<< HEAD
-            error: "Unknown action",
-            availableActions: ["status", "history", "trigger-scan"],
-            timestamp: new Date().toISOString(),
-          },
-          { status: 400 },
-        );
-    }
-  } catch (error) {
-    console.error("Premium Scanner API Error:", error);
-    return NextResponse.json(
-      {
-        success: false,
-        error: error instanceof Error ? error.message : "Unknown error",
-        scanner: "Premium Diamond-Grade",
-        timestamp: new Date().toISOString(),
-      },
-      { status: 500 },
-=======
             error: 'Unknown action',
             availableActions: ['status', 'history', 'trigger-scan'],
             timestamp: new Date().toISOString(),
@@ -112,7 +92,6 @@
         timestamp: new Date().toISOString(),
       },
       { status: 500 }
->>>>>>> 2346762b
     );
   }
 }
@@ -128,74 +107,55 @@
     }
 
     switch (action) {
-      case "report-issue":
+      case 'report-issue':
         if (!issue) {
           return NextResponse.json(
             {
               success: false,
-<<<<<<< HEAD
-              error: "Issue data is required",
-              timestamp: new Date().toISOString(),
-            },
-            { status: 400 },
-=======
               error: 'Issue data is required',
               timestamp: new Date().toISOString(),
             },
             { status: 400 }
->>>>>>> 2346762b
           );
         }
 
         const scanResult = await premiumDiamondGradeScanner.triggerScan(issue);
         return NextResponse.json({
           success: true,
-          action: "report-issue",
-          scanner: "Premium Diamond-Grade",
+          action: 'report-issue',
+          scanner: 'Premium Diamond-Grade',
           data: scanResult,
           timestamp: new Date().toISOString(),
         });
 
-      case "start-scanner":
+      case 'start-scanner':
         premiumDiamondGradeScanner.start();
         return NextResponse.json({
           success: true,
-<<<<<<< HEAD
-          action: "start-scanner",
-          scanner: "Premium Diamond-Grade",
-          message: "Scanner started successfully",
-=======
           action: 'start-scanner',
           scanner: 'Premium Diamond-Grade',
           message: 'Scanner started successfully',
->>>>>>> 2346762b
-          timestamp: new Date().toISOString(),
-        });
-
-      case "stop-scanner":
+          timestamp: new Date().toISOString(),
+        });
+
+      case 'stop-scanner':
         premiumDiamondGradeScanner.stop();
         return NextResponse.json({
           success: true,
-<<<<<<< HEAD
-          action: "stop-scanner",
-          scanner: "Premium Diamond-Grade",
-          message: "Scanner stopped successfully",
-=======
           action: 'stop-scanner',
           scanner: 'Premium Diamond-Grade',
           message: 'Scanner stopped successfully',
->>>>>>> 2346762b
-          timestamp: new Date().toISOString(),
-        });
-
-      case "comprehensive-scan":
+          timestamp: new Date().toISOString(),
+        });
+
+      case 'comprehensive-scan':
         // Run a comprehensive scan with multiple simulated issues
         const comprehensiveIssue = {
           id: `comprehensive_${Date.now()}`,
-          type: "comprehensive-assessment",
-          severity: "critical" as const,
-          component: "system",
-          description: "Comprehensive system assessment for all components",
+          type: 'comprehensive-assessment',
+          severity: 'critical' as const,
+          component: 'system',
+          description: 'Comprehensive system assessment for all components',
           detectedAt: new Date(),
           autoFixable: true,
           fixApplied: false,
@@ -205,8 +165,8 @@
           await premiumDiamondGradeScanner.triggerScan(comprehensiveIssue);
         return NextResponse.json({
           success: true,
-          action: "comprehensive-scan",
-          scanner: "Premium Diamond-Grade",
+          action: 'comprehensive-scan',
+          scanner: 'Premium Diamond-Grade',
           data: comprehensiveResult,
           timestamp: new Date().toISOString(),
         });
@@ -215,30 +175,6 @@
         return NextResponse.json(
           {
             success: false,
-<<<<<<< HEAD
-            error: "Unknown action",
-            availableActions: [
-              "report-issue",
-              "start-scanner",
-              "stop-scanner",
-              "comprehensive-scan",
-            ],
-            timestamp: new Date().toISOString(),
-          },
-          { status: 400 },
-        );
-    }
-  } catch (error) {
-    console.error("Premium Scanner API Error:", error);
-    return NextResponse.json(
-      {
-        success: false,
-        error: error instanceof Error ? error.message : "Unknown error",
-        scanner: "Premium Diamond-Grade",
-        timestamp: new Date().toISOString(),
-      },
-      { status: 500 },
-=======
             error: 'Unknown action',
             availableActions: [
               'report-issue',
@@ -261,7 +197,6 @@
         timestamp: new Date().toISOString(),
       },
       { status: 500 }
->>>>>>> 2346762b
     );
   }
 }