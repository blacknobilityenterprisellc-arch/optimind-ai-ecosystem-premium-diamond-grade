--- conflicted
+++ resolved
@@ -5,13 +5,13 @@
  * Provides automatic error detection, healing cycles, and system monitoring
  */
 
-import { NextRequest, NextResponse } from "next/server";
-import { selfHealingIntegration } from "@/lib/self-healing-integration";
+import { NextRequest, NextResponse } from 'next/server';
+import { selfHealingIntegration } from '@/lib/self-healing-integration';
 
 export async function GET(request: NextRequest) {
   try {
     const { searchParams } = new URL(request.url);
-    const action = searchParams.get("action") || "status";
+    const action = searchParams.get('action') || 'status';
 
     // Initialize self-healing integration if not already initialized
     if (!selfHealingIntegration.getSystemStatus().selfHealing.isInitialized) {
@@ -19,22 +19,22 @@
     }
 
     switch (action) {
-      case "status":
+      case 'status':
         const systemStatus = selfHealingIntegration.getSystemStatus();
         return NextResponse.json({
           success: true,
-          action: "status",
-          system: "Self-Healing Integration",
+          action: 'status',
+          system: 'Self-Healing Integration',
           data: systemStatus,
           timestamp: new Date().toISOString(),
         });
 
-      case "history":
+      case 'history':
         const healingHistory = selfHealingIntegration.getHealingHistory(20);
         return NextResponse.json({
           success: true,
-          action: "history",
-          system: "Self-Healing Integration",
+          action: 'history',
+          system: 'Self-Healing Integration',
           data: {
             healingReports: healingHistory,
             totalReports: healingHistory.length,
@@ -42,12 +42,12 @@
           timestamp: new Date().toISOString(),
         });
 
-      case "monitor-health":
+      case 'monitor-health':
         const healthReport = await selfHealingIntegration.monitorSystemHealth();
         return NextResponse.json({
           success: true,
-          action: "monitor-health",
-          system: "Self-Healing Integration",
+          action: 'monitor-health',
+          system: 'Self-Healing Integration',
           data: healthReport,
           timestamp: new Date().toISOString(),
         });
@@ -56,25 +56,6 @@
         return NextResponse.json(
           {
             success: false,
-<<<<<<< HEAD
-            error: "Unknown action",
-            availableActions: ["status", "history", "monitor-health"],
-            timestamp: new Date().toISOString(),
-          },
-          { status: 400 },
-        );
-    }
-  } catch (error) {
-    console.error("Self-Healing API Error:", error);
-    return NextResponse.json(
-      {
-        success: false,
-        error: error instanceof Error ? error.message : "Unknown error",
-        system: "Self-Healing Integration",
-        timestamp: new Date().toISOString(),
-      },
-      { status: 500 },
-=======
             error: 'Unknown action',
             availableActions: ['status', 'history', 'monitor-health'],
             timestamp: new Date().toISOString(),
@@ -92,7 +73,6 @@
         timestamp: new Date().toISOString(),
       },
       { status: 500 }
->>>>>>> 2346762b
     );
   }
 }
@@ -108,93 +88,63 @@
     }
 
     switch (action) {
-      case "trigger-healing":
-        const healingReport =
-          await selfHealingIntegration.triggerHealingCycle(issue);
+      case 'trigger-healing':
+        const healingReport = await selfHealingIntegration.triggerHealingCycle(issue);
         return NextResponse.json({
           success: true,
-          action: "trigger-healing",
-          system: "Self-Healing Integration",
+          action: 'trigger-healing',
+          system: 'Self-Healing Integration',
           data: healingReport,
           timestamp: new Date().toISOString(),
         });
 
-      case "handle-error":
+      case 'handle-error':
         if (!error) {
           return NextResponse.json(
             {
               success: false,
-<<<<<<< HEAD
-              error: "Error data is required",
-              timestamp: new Date().toISOString(),
-            },
-            { status: 400 },
-=======
               error: 'Error data is required',
               timestamp: new Date().toISOString(),
             },
             { status: 400 }
->>>>>>> 2346762b
           );
         }
 
         const errorReport = await selfHealingIntegration.handleSystemError(
-          new Error(error.message || "Unknown error"),
-          error.context || {},
+          new Error(error.message || 'Unknown error'),
+          error.context || {}
         );
         return NextResponse.json({
           success: true,
-          action: "handle-error",
-          system: "Self-Healing Integration",
+          action: 'handle-error',
+          system: 'Self-Healing Integration',
           data: errorReport,
           timestamp: new Date().toISOString(),
         });
 
-      case "start-system":
+      case 'start-system':
         selfHealingIntegration.start();
         return NextResponse.json({
           success: true,
-<<<<<<< HEAD
-          action: "start-system",
-          system: "Self-Healing Integration",
-          message: "Self-Healing system started successfully",
-=======
           action: 'start-system',
           system: 'Self-Healing Integration',
           message: 'Self-Healing system started successfully',
->>>>>>> 2346762b
           timestamp: new Date().toISOString(),
         });
 
-      case "stop-system":
+      case 'stop-system':
         selfHealingIntegration.stop();
         return NextResponse.json({
           success: true,
-<<<<<<< HEAD
-          action: "stop-system",
-          system: "Self-Healing Integration",
-          message: "Self-Healing system stopped successfully",
-=======
           action: 'stop-system',
           system: 'Self-Healing Integration',
           message: 'Self-Healing system stopped successfully',
->>>>>>> 2346762b
           timestamp: new Date().toISOString(),
         });
 
-      case "comprehensive-healing":
+      case 'comprehensive-healing':
         // Simulate a critical system error to trigger comprehensive healing
         const criticalError = new Error(
-<<<<<<< HEAD
-          "Critical system failure detected - requiring comprehensive healing",
-        );
-        const comprehensiveReport =
-          await selfHealingIntegration.handleSystemError(criticalError, {
-            component: "system-core",
-            operation: "comprehensive-analysis",
-            severity: "critical",
-          });
-=======
           'Critical system failure detected - requiring comprehensive healing'
         );
         const comprehensiveReport = await selfHealingIntegration.handleSystemError(criticalError, {
@@ -202,11 +152,10 @@
           operation: 'comprehensive-analysis',
           severity: 'critical',
         });
->>>>>>> 2346762b
         return NextResponse.json({
           success: true,
-          action: "comprehensive-healing",
-          system: "Self-Healing Integration",
+          action: 'comprehensive-healing',
+          system: 'Self-Healing Integration',
           data: comprehensiveReport,
           timestamp: new Date().toISOString(),
         });
@@ -215,31 +164,6 @@
         return NextResponse.json(
           {
             success: false,
-<<<<<<< HEAD
-            error: "Unknown action",
-            availableActions: [
-              "trigger-healing",
-              "handle-error",
-              "start-system",
-              "stop-system",
-              "comprehensive-healing",
-            ],
-            timestamp: new Date().toISOString(),
-          },
-          { status: 400 },
-        );
-    }
-  } catch (error) {
-    console.error("Self-Healing API Error:", error);
-    return NextResponse.json(
-      {
-        success: false,
-        error: error instanceof Error ? error.message : "Unknown error",
-        system: "Self-Healing Integration",
-        timestamp: new Date().toISOString(),
-      },
-      { status: 500 },
-=======
             error: 'Unknown action',
             availableActions: [
               'trigger-healing',
@@ -263,7 +187,6 @@
         timestamp: new Date().toISOString(),
       },
       { status: 500 }
->>>>>>> 2346762b
     );
   }
 }