/**
 * GLM-4.5 Orchestrator API Endpoint
 *
 * This endpoint demonstrates the GLM SDK as the primary orchestrator
 * for the OptiMind AI Ecosystem, providing centralized coordination
 * of all AI agents and system components.
 */

import { NextRequest, NextResponse } from "next/server";
import { glmOrchestrator } from "@/lib/glm-orchestrator";

export async function GET(request: NextRequest) {
  try {
    const { searchParams } = new URL(request.url);
    const action = searchParams.get("action") || "status";

    // Initialize orchestrator if not already initialized
    if (!glmOrchestrator.getStatus().isInitialized) {
      await glmOrchestrator.initialize();
    }

    switch (action) {
      case "health":
        const healthStatus = await glmOrchestrator.analyzeSystemHealth();
        return NextResponse.json({
          success: true,
          action: "health-analysis",
          orchestrator: "GLM-4.5",
          data: healthStatus,
          timestamp: new Date().toISOString(),
        });

      case "status":
        const status = glmOrchestrator.getStatus();
        return NextResponse.json({
          success: true,
          action: "status",
          orchestrator: "GLM-4.5",
          data: status,
          timestamp: new Date().toISOString(),
        });

      case "test-analysis":
        const analysisOperation = {
          type: "analysis" as const,
          priority: "high" as const,
          payload: {
<<<<<<< HEAD
            target: "system-performance",
            metrics: ["response-time", "throughput", "error-rate"],
          },
          agentRequirements: ["glm-4.5-flagship", "glm-4.5-auto-think"],
          expectedOutcome: "performance-analysis-report",
=======
            target: 'system-performance',
            metrics: ['response-time', 'throughput', 'error-rate'],
          },
          agentRequirements: ['glm-4.5-flagship', 'glm-4.5-auto-think'],
          expectedOutcome: 'performance-analysis-report',
>>>>>>> 2346762b
        };

        const analysisId =
          await glmOrchestrator.submitOperation(analysisOperation);
        const analysisResult =
          await glmOrchestrator.getOperationResult(analysisId);

        return NextResponse.json({
          success: true,
          action: "test-analysis",
          orchestrator: "GLM-4.5",
          operationId: analysisId,
          data: analysisResult,
          timestamp: new Date().toISOString(),
        });

      case "test-optimization":
        const optimizationOperation = {
          type: "optimization" as const,
          priority: "medium" as const,
          payload: {
<<<<<<< HEAD
            target: "resource-allocation",
            parameters: ["cpu", "memory", "network"],
          },
          agentRequirements: ["glm-4.5-full-stack"],
          expectedOutcome: "optimized-resource-allocation",
=======
            target: 'resource-allocation',
            parameters: ['cpu', 'memory', 'network'],
          },
          agentRequirements: ['glm-4.5-full-stack'],
          expectedOutcome: 'optimized-resource-allocation',
>>>>>>> 2346762b
        };

        const optimizationId = await glmOrchestrator.submitOperation(
          optimizationOperation,
        );
        const optimizationResult =
          await glmOrchestrator.getOperationResult(optimizationId);

        return NextResponse.json({
          success: true,
          action: "test-optimization",
          orchestrator: "GLM-4.5",
          operationId: optimizationId,
          data: optimizationResult,
          timestamp: new Date().toISOString(),
        });

      case "test-prediction":
        const predictionOperation = {
          type: "prediction" as const,
          priority: "high" as const,
          payload: {
<<<<<<< HEAD
            task: "system-behavior-prediction",
            timeframe: "next-30-days",
            metrics: ["performance", "security", "scalability"],
          },
          agentRequirements: ["glm-4.5-flagship", "glm-4.5-auto-think"],
          expectedOutcome: "predictive-analysis-report",
=======
            task: 'system-behavior-prediction',
            timeframe: 'next-30-days',
            metrics: ['performance', 'security', 'scalability'],
          },
          agentRequirements: ['glm-4.5-flagship', 'glm-4.5-auto-think'],
          expectedOutcome: 'predictive-analysis-report',
>>>>>>> 2346762b
        };

        const predictionId =
          await glmOrchestrator.submitOperation(predictionOperation);
        const predictionResult =
          await glmOrchestrator.getOperationResult(predictionId);

        return NextResponse.json({
          success: true,
          action: "test-prediction",
          orchestrator: "GLM-4.5",
          operationId: predictionId,
          data: predictionResult,
          timestamp: new Date().toISOString(),
        });

      default:
        return NextResponse.json(
          {
            success: false,
<<<<<<< HEAD
            error: "Unknown action",
            availableActions: [
              "health",
              "status",
              "test-analysis",
              "test-optimization",
              "test-prediction",
            ],
            timestamp: new Date().toISOString(),
          },
          { status: 400 },
        );
    }
  } catch (error) {
    console.error("GLM Orchestrator API Error:", error);
    return NextResponse.json(
      {
        success: false,
        error: error instanceof Error ? error.message : "Unknown error",
        orchestrator: "GLM-4.5",
        timestamp: new Date().toISOString(),
      },
      { status: 500 },
=======
            error: 'Unknown action',
            availableActions: [
              'health',
              'status',
              'test-analysis',
              'test-optimization',
              'test-prediction',
            ],
            timestamp: new Date().toISOString(),
          },
          { status: 400 }
        );
    }
  } catch (error) {
    console.error('GLM Orchestrator API Error:', error);
    return NextResponse.json(
      {
        success: false,
        error: error instanceof Error ? error.message : 'Unknown error',
        orchestrator: 'GLM-4.5',
        timestamp: new Date().toISOString(),
      },
      { status: 500 }
>>>>>>> 2346762b
    );
  }
}

export async function POST(request: NextRequest) {
  try {
    const body = await request.json();
    const { action, payload } = body;

    // Initialize orchestrator if not already initialized
    if (!glmOrchestrator.getStatus().isInitialized) {
      await glmOrchestrator.initialize();
    }

    switch (action) {
      case "submit-operation":
        const operation = {
          type: payload.type || "analysis",
          priority: payload.priority || "medium",
          payload: payload.data || {},
<<<<<<< HEAD
          agentRequirements: payload.agentRequirements || ["glm-4.5-flagship"],
          expectedOutcome: payload.expectedOutcome || "operation-completion",
=======
          agentRequirements: payload.agentRequirements || ['glm-4.5-flagship'],
          expectedOutcome: payload.expectedOutcome || 'operation-completion',
>>>>>>> 2346762b
        };

        const operationId = await glmOrchestrator.submitOperation(operation);

        return NextResponse.json({
          success: true,
          action: "submit-operation",
          orchestrator: "GLM-4.5",
          operationId,
<<<<<<< HEAD
          message: "Operation submitted successfully",
=======
          message: 'Operation submitted successfully',
>>>>>>> 2346762b
          timestamp: new Date().toISOString(),
        });

      case "get-result":
        if (!payload.operationId) {
          return NextResponse.json(
            {
              success: false,
<<<<<<< HEAD
              error: "Operation ID is required",
              timestamp: new Date().toISOString(),
            },
            { status: 400 },
=======
              error: 'Operation ID is required',
              timestamp: new Date().toISOString(),
            },
            { status: 400 }
>>>>>>> 2346762b
          );
        }

        const result = await glmOrchestrator.getOperationResult(
          payload.operationId,
        );

        return NextResponse.json({
          success: true,
          action: "get-result",
          orchestrator: "GLM-4.5",
          operationId: payload.operationId,
          data: result,
          timestamp: new Date().toISOString(),
        });

      case "comprehensive-test":
        // Import and run the comprehensive test
        const { glmOrchestratorTest } = await import(
          "@/lib/glm-orchestrator-test"
        );
        const testReport = await glmOrchestratorTest.runComprehensiveTest();

        return NextResponse.json({
          success: true,
          action: "comprehensive-test",
          orchestrator: "GLM-4.5",
          data: testReport,
          timestamp: new Date().toISOString(),
        });

      default:
        return NextResponse.json(
          {
            success: false,
<<<<<<< HEAD
            error: "Unknown action",
            availableActions: [
              "submit-operation",
              "get-result",
              "comprehensive-test",
            ],
            timestamp: new Date().toISOString(),
          },
          { status: 400 },
        );
    }
  } catch (error) {
    console.error("GLM Orchestrator API Error:", error);
    return NextResponse.json(
      {
        success: false,
        error: error instanceof Error ? error.message : "Unknown error",
        orchestrator: "GLM-4.5",
        timestamp: new Date().toISOString(),
      },
      { status: 500 },
=======
            error: 'Unknown action',
            availableActions: ['submit-operation', 'get-result', 'comprehensive-test'],
            timestamp: new Date().toISOString(),
          },
          { status: 400 }
        );
    }
  } catch (error) {
    console.error('GLM Orchestrator API Error:', error);
    return NextResponse.json(
      {
        success: false,
        error: error instanceof Error ? error.message : 'Unknown error',
        orchestrator: 'GLM-4.5',
        timestamp: new Date().toISOString(),
      },
      { status: 500 }
>>>>>>> 2346762b
    );
  }
}<|MERGE_RESOLUTION|>--- conflicted
+++ resolved
@@ -6,13 +6,13 @@
  * of all AI agents and system components.
  */
 
-import { NextRequest, NextResponse } from "next/server";
-import { glmOrchestrator } from "@/lib/glm-orchestrator";
+import { NextRequest, NextResponse } from 'next/server';
+import { glmOrchestrator } from '@/lib/glm-orchestrator';
 
 export async function GET(request: NextRequest) {
   try {
     const { searchParams } = new URL(request.url);
-    const action = searchParams.get("action") || "status";
+    const action = searchParams.get('action') || 'status';
 
     // Initialize orchestrator if not already initialized
     if (!glmOrchestrator.getStatus().isInitialized) {
@@ -20,126 +20,94 @@
     }
 
     switch (action) {
-      case "health":
+      case 'health':
         const healthStatus = await glmOrchestrator.analyzeSystemHealth();
         return NextResponse.json({
           success: true,
-          action: "health-analysis",
-          orchestrator: "GLM-4.5",
+          action: 'health-analysis',
+          orchestrator: 'GLM-4.5',
           data: healthStatus,
           timestamp: new Date().toISOString(),
         });
 
-      case "status":
+      case 'status':
         const status = glmOrchestrator.getStatus();
         return NextResponse.json({
           success: true,
-          action: "status",
-          orchestrator: "GLM-4.5",
+          action: 'status',
+          orchestrator: 'GLM-4.5',
           data: status,
           timestamp: new Date().toISOString(),
         });
 
-      case "test-analysis":
+      case 'test-analysis':
         const analysisOperation = {
-          type: "analysis" as const,
-          priority: "high" as const,
+          type: 'analysis' as const,
+          priority: 'high' as const,
           payload: {
-<<<<<<< HEAD
-            target: "system-performance",
-            metrics: ["response-time", "throughput", "error-rate"],
-          },
-          agentRequirements: ["glm-4.5-flagship", "glm-4.5-auto-think"],
-          expectedOutcome: "performance-analysis-report",
-=======
             target: 'system-performance',
             metrics: ['response-time', 'throughput', 'error-rate'],
           },
           agentRequirements: ['glm-4.5-flagship', 'glm-4.5-auto-think'],
           expectedOutcome: 'performance-analysis-report',
->>>>>>> 2346762b
-        };
-
-        const analysisId =
-          await glmOrchestrator.submitOperation(analysisOperation);
-        const analysisResult =
-          await glmOrchestrator.getOperationResult(analysisId);
-
-        return NextResponse.json({
-          success: true,
-          action: "test-analysis",
-          orchestrator: "GLM-4.5",
+        };
+
+        const analysisId = await glmOrchestrator.submitOperation(analysisOperation);
+        const analysisResult = await glmOrchestrator.getOperationResult(analysisId);
+
+        return NextResponse.json({
+          success: true,
+          action: 'test-analysis',
+          orchestrator: 'GLM-4.5',
           operationId: analysisId,
           data: analysisResult,
           timestamp: new Date().toISOString(),
         });
 
-      case "test-optimization":
+      case 'test-optimization':
         const optimizationOperation = {
-          type: "optimization" as const,
-          priority: "medium" as const,
+          type: 'optimization' as const,
+          priority: 'medium' as const,
           payload: {
-<<<<<<< HEAD
-            target: "resource-allocation",
-            parameters: ["cpu", "memory", "network"],
-          },
-          agentRequirements: ["glm-4.5-full-stack"],
-          expectedOutcome: "optimized-resource-allocation",
-=======
             target: 'resource-allocation',
             parameters: ['cpu', 'memory', 'network'],
           },
           agentRequirements: ['glm-4.5-full-stack'],
           expectedOutcome: 'optimized-resource-allocation',
->>>>>>> 2346762b
-        };
-
-        const optimizationId = await glmOrchestrator.submitOperation(
-          optimizationOperation,
-        );
-        const optimizationResult =
-          await glmOrchestrator.getOperationResult(optimizationId);
-
-        return NextResponse.json({
-          success: true,
-          action: "test-optimization",
-          orchestrator: "GLM-4.5",
+        };
+
+        const optimizationId = await glmOrchestrator.submitOperation(optimizationOperation);
+        const optimizationResult = await glmOrchestrator.getOperationResult(optimizationId);
+
+        return NextResponse.json({
+          success: true,
+          action: 'test-optimization',
+          orchestrator: 'GLM-4.5',
           operationId: optimizationId,
           data: optimizationResult,
           timestamp: new Date().toISOString(),
         });
 
-      case "test-prediction":
+      case 'test-prediction':
         const predictionOperation = {
-          type: "prediction" as const,
-          priority: "high" as const,
+          type: 'prediction' as const,
+          priority: 'high' as const,
           payload: {
-<<<<<<< HEAD
-            task: "system-behavior-prediction",
-            timeframe: "next-30-days",
-            metrics: ["performance", "security", "scalability"],
-          },
-          agentRequirements: ["glm-4.5-flagship", "glm-4.5-auto-think"],
-          expectedOutcome: "predictive-analysis-report",
-=======
             task: 'system-behavior-prediction',
             timeframe: 'next-30-days',
             metrics: ['performance', 'security', 'scalability'],
           },
           agentRequirements: ['glm-4.5-flagship', 'glm-4.5-auto-think'],
           expectedOutcome: 'predictive-analysis-report',
->>>>>>> 2346762b
-        };
-
-        const predictionId =
-          await glmOrchestrator.submitOperation(predictionOperation);
-        const predictionResult =
-          await glmOrchestrator.getOperationResult(predictionId);
-
-        return NextResponse.json({
-          success: true,
-          action: "test-prediction",
-          orchestrator: "GLM-4.5",
+        };
+
+        const predictionId = await glmOrchestrator.submitOperation(predictionOperation);
+        const predictionResult = await glmOrchestrator.getOperationResult(predictionId);
+
+        return NextResponse.json({
+          success: true,
+          action: 'test-prediction',
+          orchestrator: 'GLM-4.5',
           operationId: predictionId,
           data: predictionResult,
           timestamp: new Date().toISOString(),
@@ -149,31 +117,6 @@
         return NextResponse.json(
           {
             success: false,
-<<<<<<< HEAD
-            error: "Unknown action",
-            availableActions: [
-              "health",
-              "status",
-              "test-analysis",
-              "test-optimization",
-              "test-prediction",
-            ],
-            timestamp: new Date().toISOString(),
-          },
-          { status: 400 },
-        );
-    }
-  } catch (error) {
-    console.error("GLM Orchestrator API Error:", error);
-    return NextResponse.json(
-      {
-        success: false,
-        error: error instanceof Error ? error.message : "Unknown error",
-        orchestrator: "GLM-4.5",
-        timestamp: new Date().toISOString(),
-      },
-      { status: 500 },
-=======
             error: 'Unknown action',
             availableActions: [
               'health',
@@ -197,7 +140,6 @@
         timestamp: new Date().toISOString(),
       },
       { status: 500 }
->>>>>>> 2346762b
     );
   }
 }
@@ -213,78 +155,58 @@
     }
 
     switch (action) {
-      case "submit-operation":
+      case 'submit-operation':
         const operation = {
-          type: payload.type || "analysis",
-          priority: payload.priority || "medium",
+          type: payload.type || 'analysis',
+          priority: payload.priority || 'medium',
           payload: payload.data || {},
-<<<<<<< HEAD
-          agentRequirements: payload.agentRequirements || ["glm-4.5-flagship"],
-          expectedOutcome: payload.expectedOutcome || "operation-completion",
-=======
           agentRequirements: payload.agentRequirements || ['glm-4.5-flagship'],
           expectedOutcome: payload.expectedOutcome || 'operation-completion',
->>>>>>> 2346762b
         };
 
         const operationId = await glmOrchestrator.submitOperation(operation);
 
         return NextResponse.json({
           success: true,
-          action: "submit-operation",
-          orchestrator: "GLM-4.5",
+          action: 'submit-operation',
+          orchestrator: 'GLM-4.5',
           operationId,
-<<<<<<< HEAD
-          message: "Operation submitted successfully",
-=======
           message: 'Operation submitted successfully',
->>>>>>> 2346762b
-          timestamp: new Date().toISOString(),
-        });
-
-      case "get-result":
+          timestamp: new Date().toISOString(),
+        });
+
+      case 'get-result':
         if (!payload.operationId) {
           return NextResponse.json(
             {
               success: false,
-<<<<<<< HEAD
-              error: "Operation ID is required",
-              timestamp: new Date().toISOString(),
-            },
-            { status: 400 },
-=======
               error: 'Operation ID is required',
               timestamp: new Date().toISOString(),
             },
             { status: 400 }
->>>>>>> 2346762b
           );
         }
 
-        const result = await glmOrchestrator.getOperationResult(
-          payload.operationId,
-        );
-
-        return NextResponse.json({
-          success: true,
-          action: "get-result",
-          orchestrator: "GLM-4.5",
+        const result = await glmOrchestrator.getOperationResult(payload.operationId);
+
+        return NextResponse.json({
+          success: true,
+          action: 'get-result',
+          orchestrator: 'GLM-4.5',
           operationId: payload.operationId,
           data: result,
           timestamp: new Date().toISOString(),
         });
 
-      case "comprehensive-test":
+      case 'comprehensive-test':
         // Import and run the comprehensive test
-        const { glmOrchestratorTest } = await import(
-          "@/lib/glm-orchestrator-test"
-        );
+        const { glmOrchestratorTest } = await import('@/lib/glm-orchestrator-test');
         const testReport = await glmOrchestratorTest.runComprehensiveTest();
 
         return NextResponse.json({
           success: true,
-          action: "comprehensive-test",
-          orchestrator: "GLM-4.5",
+          action: 'comprehensive-test',
+          orchestrator: 'GLM-4.5',
           data: testReport,
           timestamp: new Date().toISOString(),
         });
@@ -293,29 +215,6 @@
         return NextResponse.json(
           {
             success: false,
-<<<<<<< HEAD
-            error: "Unknown action",
-            availableActions: [
-              "submit-operation",
-              "get-result",
-              "comprehensive-test",
-            ],
-            timestamp: new Date().toISOString(),
-          },
-          { status: 400 },
-        );
-    }
-  } catch (error) {
-    console.error("GLM Orchestrator API Error:", error);
-    return NextResponse.json(
-      {
-        success: false,
-        error: error instanceof Error ? error.message : "Unknown error",
-        orchestrator: "GLM-4.5",
-        timestamp: new Date().toISOString(),
-      },
-      { status: 500 },
-=======
             error: 'Unknown action',
             availableActions: ['submit-operation', 'get-result', 'comprehensive-test'],
             timestamp: new Date().toISOString(),
@@ -333,7 +232,6 @@
         timestamp: new Date().toISOString(),
       },
       { status: 500 }
->>>>>>> 2346762b
     );
   }
 }