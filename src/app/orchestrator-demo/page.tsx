/**
 * Agent Orchestrator Demo Page
 *
 * This page provides a web interface to demonstrate the enhanced
 * agent coordination system with real-time monitoring.
 */
"use client";

import { useState, useEffect } from "react";
import { Button } from "@/components/ui/button";
import {
  Card,
  CardContent,
  CardDescription,
  CardHeader,
  CardTitle,
} from "@/components/ui/card";
import { Badge } from "@/components/ui/badge";
import { Alert, AlertDescription } from "@/components/ui/alert";

interface OrchestratorStatus {
  orchestrator: {
    status: string;
    version: string;
    capabilities: string[];
    agents: string[];
    features: string[];
  };
}

interface DemoResponse {
  message: string;
  status: string;
  running?: boolean;
  error?: string;
}

export default function OrchestratorDemoPage() {
  const [status, setStatus] = useState<OrchestratorStatus | null>(null);
  const [demoRunning, setDemoRunning] = useState(false);
  const [loading, setLoading] = useState(false);
  const [logs, setLogs] = useState<string[]>([]);
  const [error, setError] = useState<string | null>(null);

  useEffect(() => {
    fetchStatus();
  }, []);

  const fetchStatus = async () => {
    try {
      const response = await fetch("/api/orchestrator/demo");
      const data = await response.json();
      setStatus(data);
    } catch (err) {
      setError("Failed to fetch orchestrator status");
    }
  };

  const startDemo = async () => {
    setLoading(true);
    setError(null);
<<<<<<< HEAD
    addLog("Starting orchestrator demo...");

    try {
      const response = await fetch("/api/orchestrator/demo", {
        method: "POST",
        headers: { "Content-Type": "application/json" },
        body: JSON.stringify({ action: "start" }),
=======
    addLog('Starting orchestrator demo...');

    try {
      const response = await fetch('/api/orchestrator/demo', {
        method: 'POST',
        headers: { 'Content-Type': 'application/json' },
        body: JSON.stringify({ action: 'start' }),
>>>>>>> 2346762b
      });

      const result: DemoResponse = await response.json();

      if (response.ok) {
        setDemoRunning(true);
        addLog(`✅ ${result.message}`);

        // Start polling for status updates
        const interval = setInterval(() => {
          fetchStatus();
        }, 2000);

        // Stop polling after 30 seconds
        setTimeout(() => {
          clearInterval(interval);
        }, 30000);
      } else {
        setError(result.error || "Failed to start demo");
        addLog(`❌ ${result.error || "Failed to start demo"}`);
      }
    } catch (err) {
      setError("Failed to start demo");
      addLog("❌ Failed to start demo");
    } finally {
      setLoading(false);
    }
  };

  const stopDemo = async () => {
    setLoading(true);
    setError(null);
<<<<<<< HEAD
    addLog("Stopping orchestrator demo...");

    try {
      const response = await fetch("/api/orchestrator/demo", {
        method: "POST",
        headers: { "Content-Type": "application/json" },
        body: JSON.stringify({ action: "stop" }),
=======
    addLog('Stopping orchestrator demo...');

    try {
      const response = await fetch('/api/orchestrator/demo', {
        method: 'POST',
        headers: { 'Content-Type': 'application/json' },
        body: JSON.stringify({ action: 'stop' }),
>>>>>>> 2346762b
      });

      const result: DemoResponse = await response.json();

      if (response.ok) {
        setDemoRunning(false);
        addLog(`✅ ${result.message}`);
      } else {
        setError(result.error || "Failed to stop demo");
        addLog(`❌ ${result.error || "Failed to stop demo"}`);
      }
    } catch (err) {
      setError("Failed to stop demo");
      addLog("❌ Failed to stop demo");
    } finally {
      setLoading(false);
    }
  };

  const addLog = (message: string) => {
    const timestamp = new Date().toLocaleTimeString();
    setLogs((prev) => [...prev, `[${timestamp}] ${message}`]);
  };

  const clearLogs = () => {
    setLogs([]);
  };

  return (
    <div className="container mx-auto p-6 space-y-6">
      <div className="text-center space-y-2">
        <h1 className="text-4xl font-bold">Agent Orchestrator Demo</h1>
        <p className="text-lg text-muted-foreground">Enhanced AI Agent Coordination System</p>
      </div>

      {/* Status Overview */}
      {status && (
        <Card>
          <CardHeader>
            <CardTitle className="flex items-center gap-2">
              System Status
              <Badge
                variant={
                  status.orchestrator.status === "running"
                    ? "default"
                    : "secondary"
                }
              >
                {status.orchestrator.status}
              </Badge>
            </CardTitle>
            <CardDescription>Version {status.orchestrator.version}</CardDescription>
          </CardHeader>
          <CardContent>
            <div className="grid grid-cols-1 md:grid-cols-3 gap-4">
              <div>
                <h3 className="font-semibold mb-2">Capabilities</h3>
                <div className="flex flex-wrap gap-1">
                  {status.orchestrator.capabilities.map((cap, index) => (
                    <Badge key={index} variant="outline" className="text-xs">
                      {cap}
                    </Badge>
                  ))}
                </div>
              </div>
              <div>
                <h3 className="font-semibold mb-2">Available Agents</h3>
                <div className="flex flex-wrap gap-1">
                  {status.orchestrator.agents.map((agent, index) => (
                    <Badge key={index} variant="secondary" className="text-xs">
                      {agent}
                    </Badge>
                  ))}
                </div>
              </div>
              <div>
                <h3 className="font-semibold mb-2">Features</h3>
                <div className="flex flex-wrap gap-1">
                  {status.orchestrator.features.map((feature, index) => (
                    <Badge key={index} variant="outline" className="text-xs">
                      {feature}
                    </Badge>
                  ))}
                </div>
              </div>
            </div>
          </CardContent>
        </Card>
      )}

      {/* Controls */}
      <Card>
        <CardHeader>
          <CardTitle>Demo Controls</CardTitle>
          <CardDescription>Start and stop the orchestrator demonstration</CardDescription>
        </CardHeader>
        <CardContent>
          <div className="flex gap-4 items-center">
            <Button
              onClick={startDemo}
              disabled={loading || demoRunning}
              className="flex items-center gap-2"
            >
              {loading ? "Starting..." : "Start Demo"}
            </Button>
            <Button
              onClick={stopDemo}
              disabled={loading || !demoRunning}
              variant="outline"
              className="flex items-center gap-2"
            >
              {loading ? "Stopping..." : "Stop Demo"}
            </Button>
            <Button onClick={clearLogs} variant="ghost" disabled={logs.length === 0}>
              Clear Logs
            </Button>
          </div>
        </CardContent>
      </Card>

      {/* Error Display */}
      {error && (
        <Alert variant="destructive">
          <AlertDescription>{error}</AlertDescription>
        </Alert>
      )}

      {/* Activity Log */}
      <Card>
        <CardHeader>
          <CardTitle>Activity Log</CardTitle>
          <CardDescription>Real-time system activity and events</CardDescription>
        </CardHeader>
        <CardContent>
          <div className="bg-muted p-4 rounded-md h-64 overflow-y-auto font-mono text-sm">
            {logs.length === 0 ? (
              <p className="text-muted-foreground">
                No activity yet. Start the demo to see logs.
              </p>
            ) : (
              logs.map((log, index) => (
                <div key={index} className="mb-1">
                  {log}
                </div>
              ))
            )}
          </div>
        </CardContent>
      </Card>

      {/* System Information */}
      <Card>
        <CardHeader>
          <CardTitle>System Information</CardTitle>
          <CardDescription>Technical details about the orchestrator system</CardDescription>
        </CardHeader>
        <CardContent>
          <div className="grid grid-cols-1 md:grid-cols-2 gap-4 text-sm">
            <div>
              <h3 className="font-semibold mb-2">Architecture</h3>
              <ul className="space-y-1 text-muted-foreground">
                <li>• Dynamic Load Balancer</li>
                <li>• Multi-Agent Coordination</li>
                <li>• Fault Tolerance System</li>
                <li>• Real-time Monitoring</li>
                <li>• Performance Optimization</li>
              </ul>
            </div>
            <div>
              <h3 className="font-semibold mb-2">Key Features</h3>
              <ul className="space-y-1 text-muted-foreground">
                <li>• Intelligent Task Distribution</li>
                <li>• Automatic Failover</li>
                <li>• Task Dependencies</li>
                <li>• Health Monitoring</li>
                <li>• Performance Metrics</li>
              </ul>
            </div>
          </div>
        </CardContent>
      </Card>
    </div>
  );
}<|MERGE_RESOLUTION|>--- conflicted
+++ resolved
@@ -4,19 +4,13 @@
  * This page provides a web interface to demonstrate the enhanced
  * agent coordination system with real-time monitoring.
  */
-"use client";
-
-import { useState, useEffect } from "react";
-import { Button } from "@/components/ui/button";
-import {
-  Card,
-  CardContent,
-  CardDescription,
-  CardHeader,
-  CardTitle,
-} from "@/components/ui/card";
-import { Badge } from "@/components/ui/badge";
-import { Alert, AlertDescription } from "@/components/ui/alert";
+'use client';
+
+import { useState, useEffect } from 'react';
+import { Button } from '@/components/ui/button';
+import { Card, CardContent, CardDescription, CardHeader, CardTitle } from '@/components/ui/card';
+import { Badge } from '@/components/ui/badge';
+import { Alert, AlertDescription } from '@/components/ui/alert';
 
 interface OrchestratorStatus {
   orchestrator: {
@@ -48,26 +42,17 @@
 
   const fetchStatus = async () => {
     try {
-      const response = await fetch("/api/orchestrator/demo");
+      const response = await fetch('/api/orchestrator/demo');
       const data = await response.json();
       setStatus(data);
     } catch (err) {
-      setError("Failed to fetch orchestrator status");
+      setError('Failed to fetch orchestrator status');
     }
   };
 
   const startDemo = async () => {
     setLoading(true);
     setError(null);
-<<<<<<< HEAD
-    addLog("Starting orchestrator demo...");
-
-    try {
-      const response = await fetch("/api/orchestrator/demo", {
-        method: "POST",
-        headers: { "Content-Type": "application/json" },
-        body: JSON.stringify({ action: "start" }),
-=======
     addLog('Starting orchestrator demo...');
 
     try {
@@ -75,7 +60,6 @@
         method: 'POST',
         headers: { 'Content-Type': 'application/json' },
         body: JSON.stringify({ action: 'start' }),
->>>>>>> 2346762b
       });
 
       const result: DemoResponse = await response.json();
@@ -94,12 +78,12 @@
           clearInterval(interval);
         }, 30000);
       } else {
-        setError(result.error || "Failed to start demo");
-        addLog(`❌ ${result.error || "Failed to start demo"}`);
+        setError(result.error || 'Failed to start demo');
+        addLog(`❌ ${result.error || 'Failed to start demo'}`);
       }
     } catch (err) {
-      setError("Failed to start demo");
-      addLog("❌ Failed to start demo");
+      setError('Failed to start demo');
+      addLog('❌ Failed to start demo');
     } finally {
       setLoading(false);
     }
@@ -108,15 +92,6 @@
   const stopDemo = async () => {
     setLoading(true);
     setError(null);
-<<<<<<< HEAD
-    addLog("Stopping orchestrator demo...");
-
-    try {
-      const response = await fetch("/api/orchestrator/demo", {
-        method: "POST",
-        headers: { "Content-Type": "application/json" },
-        body: JSON.stringify({ action: "stop" }),
-=======
     addLog('Stopping orchestrator demo...');
 
     try {
@@ -124,7 +99,6 @@
         method: 'POST',
         headers: { 'Content-Type': 'application/json' },
         body: JSON.stringify({ action: 'stop' }),
->>>>>>> 2346762b
       });
 
       const result: DemoResponse = await response.json();
@@ -133,12 +107,12 @@
         setDemoRunning(false);
         addLog(`✅ ${result.message}`);
       } else {
-        setError(result.error || "Failed to stop demo");
-        addLog(`❌ ${result.error || "Failed to stop demo"}`);
+        setError(result.error || 'Failed to stop demo');
+        addLog(`❌ ${result.error || 'Failed to stop demo'}`);
       }
     } catch (err) {
-      setError("Failed to stop demo");
-      addLog("❌ Failed to stop demo");
+      setError('Failed to stop demo');
+      addLog('❌ Failed to stop demo');
     } finally {
       setLoading(false);
     }
@@ -146,7 +120,7 @@
 
   const addLog = (message: string) => {
     const timestamp = new Date().toLocaleTimeString();
-    setLogs((prev) => [...prev, `[${timestamp}] ${message}`]);
+    setLogs(prev => [...prev, `[${timestamp}] ${message}`]);
   };
 
   const clearLogs = () => {
@@ -166,13 +140,7 @@
           <CardHeader>
             <CardTitle className="flex items-center gap-2">
               System Status
-              <Badge
-                variant={
-                  status.orchestrator.status === "running"
-                    ? "default"
-                    : "secondary"
-                }
-              >
+              <Badge variant={status.orchestrator.status === 'running' ? 'default' : 'secondary'}>
                 {status.orchestrator.status}
               </Badge>
             </CardTitle>
@@ -228,7 +196,7 @@
               disabled={loading || demoRunning}
               className="flex items-center gap-2"
             >
-              {loading ? "Starting..." : "Start Demo"}
+              {loading ? 'Starting...' : 'Start Demo'}
             </Button>
             <Button
               onClick={stopDemo}
@@ -236,7 +204,7 @@
               variant="outline"
               className="flex items-center gap-2"
             >
-              {loading ? "Stopping..." : "Stop Demo"}
+              {loading ? 'Stopping...' : 'Stop Demo'}
             </Button>
             <Button onClick={clearLogs} variant="ghost" disabled={logs.length === 0}>
               Clear Logs
@@ -261,9 +229,7 @@
         <CardContent>
           <div className="bg-muted p-4 rounded-md h-64 overflow-y-auto font-mono text-sm">
             {logs.length === 0 ? (
-              <p className="text-muted-foreground">
-                No activity yet. Start the demo to see logs.
-              </p>
+              <p className="text-muted-foreground">No activity yet. Start the demo to see logs.</p>
             ) : (
               logs.map((log, index) => (
                 <div key={index} className="mb-1">
