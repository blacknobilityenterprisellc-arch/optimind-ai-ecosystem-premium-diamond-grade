--- conflicted
+++ resolved
@@ -1,30 +1,24 @@
-"use client";
-
-import { useState, useEffect } from "react";
-import {
-  Card,
-  CardContent,
-  CardDescription,
-  CardHeader,
-  CardTitle,
-} from "@/components/ui/card";
-import { Button } from "@/components/ui/button";
-import { Badge } from "@/components/ui/badge";
-import { Alert, AlertDescription } from "@/components/ui/alert";
-import { Tabs, TabsContent, TabsList, TabsTrigger } from "@/components/ui/tabs";
-import { Progress } from "@/components/ui/progress";
+'use client';
+
+import { useState, useEffect } from 'react';
+import { Card, CardContent, CardDescription, CardHeader, CardTitle } from '@/components/ui/card';
+import { Button } from '@/components/ui/button';
+import { Badge } from '@/components/ui/badge';
+import { Alert, AlertDescription } from '@/components/ui/alert';
+import { Tabs, TabsContent, TabsList, TabsTrigger } from '@/components/ui/tabs';
+import { Progress } from '@/components/ui/progress';
 
 interface ScanResult {
   scanId: string;
-  initiatedBy: "automatic" | "manual" | "error-triggered";
+  initiatedBy: 'automatic' | 'manual' | 'error-triggered';
   startTime: string;
   endTime?: string;
-  status: "running" | "completed" | "failed";
+  status: 'running' | 'completed' | 'failed';
   checkpoints: ScanCheckpoint[];
   issues: ScanIssue[];
   fixesApplied: number;
   score: number;
-  grade: "A+" | "A" | "B" | "C" | "D" | "F";
+  grade: 'A+' | 'A' | 'B' | 'C' | 'D' | 'F';
   summary: {
     totalChecks: number;
     passedChecks: number;
@@ -38,14 +32,9 @@
 interface ScanCheckpoint {
   id: string;
   name: string;
-  category:
-    | "performance"
-    | "security"
-    | "functionality"
-    | "data"
-    | "integration";
-  status: "pending" | "running" | "passed" | "failed" | "fixed";
-  priority: "critical" | "high" | "medium" | "low";
+  category: 'performance' | 'security' | 'functionality' | 'data' | 'integration';
+  status: 'pending' | 'running' | 'passed' | 'failed' | 'fixed';
+  priority: 'critical' | 'high' | 'medium' | 'low';
   description: string;
   result?: any;
   error?: string;
@@ -56,7 +45,7 @@
 interface ScanIssue {
   id: string;
   type: string;
-  severity: "critical" | "high" | "medium" | "low";
+  severity: 'critical' | 'high' | 'medium' | 'low';
   component: string;
   description: string;
   detectedAt: string;
@@ -82,7 +71,7 @@
 
   const fetchStatus = async () => {
     try {
-      const response = await fetch("/api/premium-scanner?action=status");
+      const response = await fetch('/api/premium-scanner?action=status');
       const data = await response.json();
       if (data.success) {
         setStatus(data.data);
@@ -90,13 +79,13 @@
         setError(data.error);
       }
     } catch (err) {
-      setError("Failed to fetch scanner status");
+      setError('Failed to fetch scanner status');
     }
   };
 
   const fetchHistory = async () => {
     try {
-      const response = await fetch("/api/premium-scanner?action=history");
+      const response = await fetch('/api/premium-scanner?action=history');
       const data = await response.json();
       if (data.success) {
         setScanHistory(data.data.scans);
@@ -104,7 +93,7 @@
         setError(data.error);
       }
     } catch (err) {
-      setError("Failed to fetch scan history");
+      setError('Failed to fetch scan history');
     }
   };
 
@@ -112,7 +101,7 @@
     setLoading(true);
     setError(null);
     try {
-      const response = await fetch("/api/premium-scanner?action=trigger-scan");
+      const response = await fetch('/api/premium-scanner?action=trigger-scan');
       const data = await response.json();
       if (data.success) {
         await fetchStatus();
@@ -121,7 +110,7 @@
         setError(data.error);
       }
     } catch (err) {
-      setError("Failed to trigger scan");
+      setError('Failed to trigger scan');
     } finally {
       setLoading(false);
     }
@@ -131,17 +120,13 @@
     setLoading(true);
     setError(null);
     try {
-      const response = await fetch("/api/premium-scanner", {
-        method: "POST",
+      const response = await fetch('/api/premium-scanner', {
+        method: 'POST',
         headers: {
-          "Content-Type": "application/json",
+          'Content-Type': 'application/json',
         },
         body: JSON.stringify({
-<<<<<<< HEAD
-          action: "comprehensive-scan",
-=======
           action: 'comprehensive-scan',
->>>>>>> 2346762b
         }),
       });
       const data = await response.json();
@@ -152,7 +137,7 @@
         setError(data.error);
       }
     } catch (err) {
-      setError("Failed to run comprehensive scan");
+      setError('Failed to run comprehensive scan');
     } finally {
       setLoading(false);
     }
@@ -163,26 +148,22 @@
     setError(null);
     try {
       const mockIssue = {
-        type: "performance-degradation",
-        severity: "high",
-        component: "system",
-        description: "System performance degradation detected",
+        type: 'performance-degradation',
+        severity: 'high',
+        component: 'system',
+        description: 'System performance degradation detected',
         detectedAt: new Date().toISOString(),
         autoFixable: true,
         fixApplied: false,
       };
 
-      const response = await fetch("/api/premium-scanner", {
-        method: "POST",
+      const response = await fetch('/api/premium-scanner', {
+        method: 'POST',
         headers: {
-          "Content-Type": "application/json",
+          'Content-Type': 'application/json',
         },
         body: JSON.stringify({
-<<<<<<< HEAD
-          action: "report-issue",
-=======
           action: 'report-issue',
->>>>>>> 2346762b
           issue: mockIssue,
         }),
       });
@@ -194,7 +175,7 @@
         setError(data.error);
       }
     } catch (err) {
-      setError("Failed to report issue");
+      setError('Failed to report issue');
     } finally {
       setLoading(false);
     }
@@ -214,22 +195,6 @@
 
   const getGradeColor = (grade: string) => {
     switch (grade) {
-<<<<<<< HEAD
-      case "A+":
-        return "bg-green-500 text-white";
-      case "A":
-        return "bg-green-400 text-white";
-      case "B":
-        return "bg-blue-400 text-white";
-      case "C":
-        return "bg-yellow-400 text-white";
-      case "D":
-        return "bg-orange-400 text-white";
-      case "F":
-        return "bg-red-500 text-white";
-      default:
-        return "bg-gray-400 text-white";
-=======
       case 'A+':
         return 'bg-green-500 text-white';
       case 'A':
@@ -244,22 +209,11 @@
         return 'bg-red-500 text-white';
       default:
         return 'bg-gray-400 text-white';
->>>>>>> 2346762b
     }
   };
 
   const getStatusColor = (status: string) => {
     switch (status) {
-<<<<<<< HEAD
-      case "completed":
-        return "bg-green-500";
-      case "running":
-        return "bg-blue-500";
-      case "failed":
-        return "bg-red-500";
-      default:
-        return "bg-gray-500";
-=======
       case 'completed':
         return 'bg-green-500';
       case 'running':
@@ -268,24 +222,11 @@
         return 'bg-red-500';
       default:
         return 'bg-gray-500';
->>>>>>> 2346762b
     }
   };
 
   const getCheckpointStatusColor = (status: string) => {
     switch (status) {
-<<<<<<< HEAD
-      case "passed":
-        return "bg-green-500";
-      case "failed":
-        return "bg-red-500";
-      case "running":
-        return "bg-blue-500";
-      case "fixed":
-        return "bg-yellow-500";
-      default:
-        return "bg-gray-500";
-=======
       case 'passed':
         return 'bg-green-500';
       case 'failed':
@@ -296,24 +237,11 @@
         return 'bg-yellow-500';
       default:
         return 'bg-gray-500';
->>>>>>> 2346762b
     }
   };
 
   const getSeverityColor = (severity: string) => {
     switch (severity) {
-<<<<<<< HEAD
-      case "critical":
-        return "bg-red-600 text-white";
-      case "high":
-        return "bg-orange-500 text-white";
-      case "medium":
-        return "bg-yellow-500 text-white";
-      case "low":
-        return "bg-blue-500 text-white";
-      default:
-        return "bg-gray-500 text-white";
-=======
       case 'critical':
         return 'bg-red-600 text-white';
       case 'high':
@@ -324,19 +252,15 @@
         return 'bg-blue-500 text-white';
       default:
         return 'bg-gray-500 text-white';
->>>>>>> 2346762b
     }
   };
 
   return (
     <div className="container mx-auto p-6 space-y-6">
       <div className="text-center space-y-2">
-        <h1 className="text-4xl font-bold">
-          OptiMind AI Premium Diamond-Grade Scanner
-        </h1>
+        <h1 className="text-4xl font-bold">OptiMind AI Premium Diamond-Grade Scanner</h1>
         <p className="text-xl text-muted-foreground">
-          Advanced Self-Healing System with Automatic Issue Detection and
-          Resolution
+          Advanced Self-Healing System with Automatic Issue Detection and Resolution
         </p>
       </div>
 
@@ -358,74 +282,38 @@
           <div className="grid grid-cols-1 md:grid-cols-2 lg:grid-cols-4 gap-4">
             <Card>
               <CardHeader className="flex flex-row items-center justify-between space-y-0 pb-2">
-                <CardTitle className="text-sm font-medium">
-                  Active Scans
-                </CardTitle>
+                <CardTitle className="text-sm font-medium">Active Scans</CardTitle>
                 <div className="h-3 w-3 rounded-full bg-blue-500" />
               </CardHeader>
               <CardContent>
-<<<<<<< HEAD
-                <div className="text-2xl font-bold">
-                  {status?.activeScans || 0}
-                </div>
-                <p className="text-xs text-muted-foreground">
-                  Currently running
-                </p>
-=======
                 <div className="text-2xl font-bold">{status?.activeScans || 0}</div>
                 <p className="text-xs text-muted-foreground">Currently running</p>
->>>>>>> 2346762b
               </CardContent>
             </Card>
 
             <Card>
               <CardHeader className="flex flex-row items-center justify-between space-y-0 pb-2">
-                <CardTitle className="text-sm font-medium">
-                  Scan History
-                </CardTitle>
+                <CardTitle className="text-sm font-medium">Scan History</CardTitle>
                 <div className="h-3 w-3 rounded-full bg-green-500" />
               </CardHeader>
               <CardContent>
-<<<<<<< HEAD
-                <div className="text-2xl font-bold">
-                  {status?.scanHistory || 0}
-                </div>
-                <p className="text-xs text-muted-foreground">
-                  Total scans completed
-                </p>
-=======
                 <div className="text-2xl font-bold">{status?.scanHistory || 0}</div>
                 <p className="text-xs text-muted-foreground">Total scans completed</p>
->>>>>>> 2346762b
               </CardContent>
             </Card>
 
             <Card>
               <CardHeader className="flex flex-row items-center justify-between space-y-0 pb-2">
-<<<<<<< HEAD
-                <CardTitle className="text-sm font-medium">
-                  Latest Grade
-                </CardTitle>
-                <div
-                  className={`h-3 w-3 rounded-full ${status?.latestScan ? getGradeColor(status.latestScan.grade) : "bg-gray-500"}`}
-=======
                 <CardTitle className="text-sm font-medium">Latest Grade</CardTitle>
                 <div
                   className={`h-3 w-3 rounded-full ${status?.latestScan ? getGradeColor(status.latestScan.grade) : 'bg-gray-500'}`}
->>>>>>> 2346762b
                 />
               </CardHeader>
               <CardContent>
                 <div
-<<<<<<< HEAD
-                  className={`text-2xl font-bold ${status?.latestScan ? getGradeColor(status.latestScan.grade) : "text-gray-500"}`}
-                >
-                  {status?.latestScan?.grade || "N/A"}
-=======
                   className={`text-2xl font-bold ${status?.latestScan ? getGradeColor(status.latestScan.grade) : 'text-gray-500'}`}
                 >
                   {status?.latestScan?.grade || 'N/A'}
->>>>>>> 2346762b
                 </div>
                 <p className="text-xs text-muted-foreground">Latest scan grade</p>
               </CardContent>
@@ -433,19 +321,6 @@
 
             <Card>
               <CardHeader className="flex flex-row items-center justify-between space-y-0 pb-2">
-<<<<<<< HEAD
-                <CardTitle className="text-sm font-medium">
-                  System Health
-                </CardTitle>
-                <div
-                  className={`h-3 w-3 rounded-full ${status?.latestScan?.score && status.latestScan.score > 80 ? "bg-green-500" : status?.latestScan?.score && status.latestScan.score > 60 ? "bg-yellow-500" : "bg-red-500"}`}
-                />
-              </CardHeader>
-              <CardContent>
-                <div className="text-2xl font-bold">
-                  {status?.latestScan?.score || 0}/100
-                </div>
-=======
                 <CardTitle className="text-sm font-medium">System Health</CardTitle>
                 <div
                   className={`h-3 w-3 rounded-full ${status?.latestScan?.score && status.latestScan.score > 80 ? 'bg-green-500' : status?.latestScan?.score && status.latestScan.score > 60 ? 'bg-yellow-500' : 'bg-red-500'}`}
@@ -453,7 +328,6 @@
               </CardHeader>
               <CardContent>
                 <div className="text-2xl font-bold">{status?.latestScan?.score || 0}/100</div>
->>>>>>> 2346762b
                 <p className="text-xs text-muted-foreground">Health score</p>
               </CardContent>
             </Card>
@@ -469,27 +343,15 @@
             <CardContent className="space-y-4">
               <div className="flex flex-wrap gap-2">
                 <Button onClick={triggerScan} disabled={loading}>
-                  {loading ? "Running..." : "Trigger Scan"}
+                  {loading ? 'Running...' : 'Trigger Scan'}
                 </Button>
-                <Button
-                  onClick={runComprehensiveScan}
-                  disabled={loading}
-                  variant="default"
-                >
-                  {loading ? "Running..." : "Comprehensive Scan"}
+                <Button onClick={runComprehensiveScan} disabled={loading} variant="default">
+                  {loading ? 'Running...' : 'Comprehensive Scan'}
                 </Button>
-                <Button
-                  onClick={reportIssue}
-                  disabled={loading}
-                  variant="outline"
-                >
-                  {loading ? "Running..." : "Report Issue"}
+                <Button onClick={reportIssue} disabled={loading} variant="outline">
+                  {loading ? 'Running...' : 'Report Issue'}
                 </Button>
-                <Button
-                  onClick={fetchStatus}
-                  disabled={loading}
-                  variant="outline"
-                >
+                <Button onClick={fetchStatus} disabled={loading} variant="outline">
                   Refresh Status
                 </Button>
               </div>
@@ -541,9 +403,7 @@
                 <Card key={scan.scanId}>
                   <CardHeader>
                     <div className="flex items-center justify-between">
-                      <CardTitle className="text-lg">
-                        Active Scan: {scan.scanId}
-                      </CardTitle>
+                      <CardTitle className="text-lg">Active Scan: {scan.scanId}</CardTitle>
                       <div className="flex items-center gap-2">
                         <Badge className={getStatusColor(scan.status)}>
                           {scan.status.toUpperCase()}
@@ -560,9 +420,7 @@
                       </div>
                       <div>
                         <span className="font-medium">Grade:</span>
-                        <span
-                          className={`ml-2 px-2 py-1 rounded ${getGradeColor(scan.grade)}`}
-                        >
+                        <span className={`ml-2 px-2 py-1 rounded ${getGradeColor(scan.grade)}`}>
                           {scan.grade}
                         </span>
                       </div>
@@ -579,16 +437,8 @@
                     <div>
                       <h4 className="font-medium mb-2">Checkpoints Progress</h4>
                       <div className="space-y-2">
-<<<<<<< HEAD
-                        {scan.checkpoints.map((checkpoint) => (
-                          <div
-                            key={checkpoint.id}
-                            className="flex items-center justify-between"
-                          >
-=======
                         {scan.checkpoints.map(checkpoint => (
                           <div key={checkpoint.id} className="flex items-center justify-between">
->>>>>>> 2346762b
                             <div className="flex items-center gap-2">
                               <div
                                 className={`w-3 h-3 rounded-full ${getCheckpointStatusColor(checkpoint.status)}`}
@@ -607,16 +457,8 @@
                       <div>
                         <h4 className="font-medium mb-2">Detected Issues</h4>
                         <div className="space-y-2">
-<<<<<<< HEAD
-                          {scan.issues.map((issue) => (
-                            <div
-                              key={issue.id}
-                              className="flex items-center justify-between"
-                            >
-=======
                           {scan.issues.map(issue => (
                             <div key={issue.id} className="flex items-center justify-between">
->>>>>>> 2346762b
                               <div className="flex items-center gap-2">
                                 <div
                                   className={`w-3 h-3 rounded-full ${getSeverityColor(issue.severity)}`}
@@ -658,21 +500,13 @@
                 <Card key={scan.scanId}>
                   <CardHeader>
                     <div className="flex items-center justify-between">
-                      <CardTitle className="text-lg">
-                        Scan: {scan.scanId}
-                      </CardTitle>
+                      <CardTitle className="text-lg">Scan: {scan.scanId}</CardTitle>
                       <div className="flex items-center gap-2">
                         <Badge className={getStatusColor(scan.status)}>
                           {scan.status.toUpperCase()}
                         </Badge>
                         <Badge variant="outline">{scan.initiatedBy}</Badge>
-<<<<<<< HEAD
-                        <Badge className={getGradeColor(scan.grade)}>
-                          {scan.grade}
-                        </Badge>
-=======
                         <Badge className={getGradeColor(scan.grade)}>{scan.grade}</Badge>
->>>>>>> 2346762b
                       </div>
                     </div>
                   </CardHeader>
@@ -687,11 +521,7 @@
                         <span className="ml-2">
                           {scan.endTime
                             ? `${Math.round((new Date(scan.endTime).getTime() - new Date(scan.startTime).getTime()) / 1000)}s`
-<<<<<<< HEAD
-                            : "N/A"}
-=======
                             : 'N/A'}
->>>>>>> 2346762b
                         </span>
                       </div>
                       <div>
@@ -711,27 +541,19 @@
                       <div className="grid grid-cols-2 md:grid-cols-3 gap-4 text-sm">
                         <div>
                           <span className="font-medium">Total Checks:</span>
-                          <span className="ml-2">
-                            {scan.summary.totalChecks}
-                          </span>
+                          <span className="ml-2">{scan.summary.totalChecks}</span>
                         </div>
                         <div>
                           <span className="font-medium">Passed:</span>
-                          <span className="ml-2 text-green-600">
-                            {scan.summary.passedChecks}
-                          </span>
+                          <span className="ml-2 text-green-600">{scan.summary.passedChecks}</span>
                         </div>
                         <div>
                           <span className="font-medium">Failed:</span>
-                          <span className="ml-2 text-red-600">
-                            {scan.summary.failedChecks}
-                          </span>
+                          <span className="ml-2 text-red-600">{scan.summary.failedChecks}</span>
                         </div>
                         <div>
                           <span className="font-medium">Fixed Issues:</span>
-                          <span className="ml-2 text-green-600">
-                            {scan.summary.fixedIssues}
-                          </span>
+                          <span className="ml-2 text-green-600">{scan.summary.fixedIssues}</span>
                         </div>
                         <div>
                           <span className="font-medium">Remaining Issues:</span>
@@ -759,9 +581,7 @@
           ) : (
             <Card>
               <CardContent className="flex items-center justify-center h-32">
-                <p className="text-muted-foreground">
-                  No scan history available
-                </p>
+                <p className="text-muted-foreground">No scan history available</p>
               </CardContent>
             </Card>
           )}
@@ -773,39 +593,21 @@
               {scanHistory.map(scan => (
                 <Card key={scan.scanId}>
                   <CardHeader>
-                    <CardTitle className="text-lg">
-                      Detailed Results - {scan.scanId}
-                    </CardTitle>
+                    <CardTitle className="text-lg">Detailed Results - {scan.scanId}</CardTitle>
                   </CardHeader>
                   <CardContent>
                     <div className="space-y-4">
                       <div>
-                        <h4 className="font-medium mb-2">
-                          Checkpoints Details
-                        </h4>
+                        <h4 className="font-medium mb-2">Checkpoints Details</h4>
                         <div className="space-y-2">
-<<<<<<< HEAD
-                          {scan.checkpoints.map((checkpoint) => (
-                            <div
-                              key={checkpoint.id}
-                              className="border rounded p-3"
-                            >
-=======
                           {scan.checkpoints.map(checkpoint => (
                             <div key={checkpoint.id} className="border rounded p-3">
->>>>>>> 2346762b
                               <div className="flex items-center justify-between mb-2">
                                 <div className="flex items-center gap-2">
                                   <div
                                     className={`w-3 h-3 rounded-full ${getCheckpointStatusColor(checkpoint.status)}`}
                                   />
-<<<<<<< HEAD
-                                  <span className="font-medium">
-                                    {checkpoint.name}
-                                  </span>
-=======
                                   <span className="font-medium">{checkpoint.name}</span>
->>>>>>> 2346762b
                                 </div>
                                 <div className="flex items-center gap-2">
                                   <Badge variant="outline" className="text-xs">
@@ -816,14 +618,8 @@
                                   </Badge>
                                   <Badge
                                     className={
-<<<<<<< HEAD
-                                      getCheckpointStatusColor(
-                                        checkpoint.status,
-                                      ) + " text-white text-xs"
-=======
                                       getCheckpointStatusColor(checkpoint.status) +
                                       ' text-white text-xs'
->>>>>>> 2346762b
                                     }
                                   >
                                     {checkpoint.status.toUpperCase()}
@@ -834,9 +630,7 @@
                                 {checkpoint.description}
                               </p>
                               {checkpoint.error && (
-                                <p className="text-sm text-red-600">
-                                  Error: {checkpoint.error}
-                                </p>
+                                <p className="text-sm text-red-600">Error: {checkpoint.error}</p>
                               )}
                               {checkpoint.result && (
                                 <details className="text-sm">
@@ -857,53 +651,28 @@
                         <div>
                           <h4 className="font-medium mb-2">Issues Details</h4>
                           <div className="space-y-2">
-<<<<<<< HEAD
-                            {scan.issues.map((issue) => (
-                              <div
-                                key={issue.id}
-                                className="border rounded p-3"
-                              >
-=======
                             {scan.issues.map(issue => (
                               <div key={issue.id} className="border rounded p-3">
->>>>>>> 2346762b
                                 <div className="flex items-center justify-between mb-2">
                                   <div className="flex items-center gap-2">
                                     <div
                                       className={`w-3 h-3 rounded-full ${getSeverityColor(issue.severity)}`}
                                     />
-<<<<<<< HEAD
-                                    <span className="font-medium">
-                                      {issue.type}
-                                    </span>
-=======
                                     <span className="font-medium">{issue.type}</span>
->>>>>>> 2346762b
                                   </div>
                                   <div className="flex items-center gap-2">
-                                    <Badge
-                                      variant="outline"
-                                      className="text-xs"
-                                    >
+                                    <Badge variant="outline" className="text-xs">
                                       {issue.component}
                                     </Badge>
                                     <Badge
                                       className={
-<<<<<<< HEAD
-                                        getSeverityColor(issue.severity) +
-                                        " text-white text-xs"
-=======
                                         getSeverityColor(issue.severity) + ' text-white text-xs'
->>>>>>> 2346762b
                                       }
                                     >
                                       {issue.severity.toUpperCase()}
                                     </Badge>
                                     {issue.fixApplied && (
-                                      <Badge
-                                        variant="default"
-                                        className="text-xs"
-                                      >
+                                      <Badge variant="default" className="text-xs">
                                         Fixed
                                       </Badge>
                                     )}
@@ -913,19 +682,9 @@
                                   {issue.description}
                                 </p>
                                 <div className="text-xs text-muted-foreground">
-                                  <p>
-                                    Detected:{" "}
-                                    {new Date(
-                                      issue.detectedAt,
-                                    ).toLocaleString()}
-                                  </p>
+                                  <p>Detected: {new Date(issue.detectedAt).toLocaleString()}</p>
                                   {issue.fixTimestamp && (
-                                    <p>
-                                      Fixed:{" "}
-                                      {new Date(
-                                        issue.fixTimestamp,
-                                      ).toLocaleString()}
-                                    </p>
+                                    <p>Fixed: {new Date(issue.fixTimestamp).toLocaleString()}</p>
                                   )}
                                 </div>
                               </div>
@@ -953,9 +712,7 @@
           ) : (
             <Card>
               <CardContent className="flex items-center justify-center h-32">
-                <p className="text-muted-foreground">
-                  No scan results available
-                </p>
+                <p className="text-muted-foreground">No scan results available</p>
               </CardContent>
             </Card>
           )}
