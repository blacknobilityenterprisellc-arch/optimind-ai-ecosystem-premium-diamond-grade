--- conflicted
+++ resolved
@@ -711,34 +711,17 @@
     return {
       activeRequests: this.activeRequests.size,
       totalRequests: this.requestHistory.length,
-<<<<<<< HEAD
-      successfulRequests: this.requestHistory.filter((r) => r.success).length,
-      failedRequests: this.requestHistory.filter((r) => !r.success).length,
-=======
       successfulRequests: this.requestHistory.filter(r => r.success).length,
       failedRequests: this.requestHistory.filter(r => !r.success).length,
->>>>>>> 2346762b
       averageProcessingTime:
         this.requestHistory.length > 0
           ? this.requestHistory.reduce((sum, r) => sum + r.processingTime, 0) /
             this.requestHistory.length
           : 0,
       totalCost: this.requestHistory.reduce((sum, r) => sum + r.cost, 0),
-<<<<<<< HEAD
-      businessTypes: [
-        ...new Set(this.requestHistory.map((r) => r.businessType)),
-      ],
-      modelsUsed: [
-        ...new Set(
-          this.requestHistory.flatMap((r) =>
-            r.modelResults.map((mr) => mr.modelId),
-          ),
-        ),
-=======
       businessTypes: [...new Set(this.requestHistory.map(r => r.businessType))],
       modelsUsed: [
         ...new Set(this.requestHistory.flatMap(r => r.modelResults.map(mr => mr.modelId))),
->>>>>>> 2346762b
       ],
     };
   }
