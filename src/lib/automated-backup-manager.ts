--- conflicted
+++ resolved
@@ -5,11 +5,11 @@
  * for all critical system data and configurations.
  */
 
-import { promises as fs } from "fs";
-import path from "path";
-import crypto from "crypto";
-import zlib from "zlib";
-import { promisify } from "util";
+import { promises as fs } from 'fs';
+import path from 'path';
+import crypto from 'crypto';
+import zlib from 'zlib';
+import { promisify } from 'util';
 
 const gzip = promisify(zlib.gzip);
 const gunzip = promisify(zlib.gunzip);
@@ -31,7 +31,7 @@
   size: number;
   compressedSize: number;
   checksum: string;
-  type: "full" | "incremental" | "config";
+  type: 'full' | 'incremental' | 'config';
   description: string;
   tags: string[];
   version: string;
@@ -73,13 +73,9 @@
       // Load existing backup history
       await this.loadBackupHistory();
 
-<<<<<<< HEAD
-      console.log("Automated Backup Manager initialized successfully");
-=======
       console.log('Automated Backup Manager initialized successfully');
->>>>>>> 2346762b
-    } catch (error) {
-      console.error("Failed to initialize Automated Backup Manager:", error);
+    } catch (error) {
+      console.error('Failed to initialize Automated Backup Manager:', error);
       throw error;
     }
   }
@@ -89,7 +85,7 @@
    */
   start(): void {
     if (this.isRunning) {
-      console.log("Backup Manager is already running");
+      console.log('Backup Manager is already running');
       return;
     }
 
@@ -98,15 +94,13 @@
     // Schedule regular backups
     this.backupTimer = setInterval(async () => {
       try {
-        await this.createBackup("incremental", "Scheduled automated backup");
+        await this.createBackup('incremental', 'Scheduled automated backup');
       } catch (error) {
-        console.error("Scheduled backup failed:", error);
+        console.error('Scheduled backup failed:', error);
       }
     }, this.config.backupInterval);
 
-    console.log(
-      `Automated Backup Manager started with ${this.config.backupInterval}ms interval`,
-    );
+    console.log(`Automated Backup Manager started with ${this.config.backupInterval}ms interval`);
   }
 
   /**
@@ -124,16 +118,16 @@
       this.backupTimer = undefined;
     }
 
-    console.log("Automated Backup Manager stopped");
+    console.log('Automated Backup Manager stopped');
   }
 
   /**
    * Create a backup
    */
   async createBackup(
-    type: "full" | "incremental" | "config" = "full",
-    description: string = "Manual backup",
-    tags: string[] = [],
+    type: 'full' | 'incremental' | 'config' = 'full',
+    description: string = 'Manual backup',
+    tags: string[] = []
   ): Promise<BackupResult> {
     const startTime = Date.now();
     const backupId = this.generateBackupId();
@@ -165,22 +159,12 @@
         type,
         description,
         tags,
-<<<<<<< HEAD
-        version: "1.0.0",
-=======
         version: '1.0.0',
->>>>>>> 2346762b
       };
 
       // Save backup files
-      const backupPath = path.join(
-        this.config.backupPath,
-        `${backupId}.backup`,
-      );
-      const metadataPath = path.join(
-        this.config.backupPath,
-        `${backupId}.meta`,
-      );
+      const backupPath = path.join(this.config.backupPath, `${backupId}.backup`);
+      const metadataPath = path.join(this.config.backupPath, `${backupId}.meta`);
 
       await Promise.all([
         fs.writeFile(backupPath, processedData),
@@ -193,13 +177,7 @@
 
       const duration = Date.now() - startTime;
 
-<<<<<<< HEAD
-      console.log(
-        `✅ Backup created successfully: ${backupId} (${duration}ms)`,
-      );
-=======
       console.log(`✅ Backup created successfully: ${backupId} (${duration}ms)`);
->>>>>>> 2346762b
 
       return {
         success: true,
@@ -209,12 +187,7 @@
       };
     } catch (error) {
       const duration = Date.now() - startTime;
-<<<<<<< HEAD
-      const errorMessage =
-        error instanceof Error ? error.message : "Unknown error";
-=======
       const errorMessage = error instanceof Error ? error.message : 'Unknown error';
->>>>>>> 2346762b
 
       console.error(`❌ Backup creation failed: ${backupId}`, error);
 
@@ -229,10 +202,7 @@
   /**
    * Restore from backup
    */
-  async restoreBackup(
-    backupId: string,
-    restorePath?: string,
-  ): Promise<RecoveryResult> {
+  async restoreBackup(backupId: string, restorePath?: string): Promise<RecoveryResult> {
     const startTime = Date.now();
 
     try {
@@ -245,10 +215,7 @@
       }
 
       // Load backup data
-      const backupPath = path.join(
-        this.config.backupPath,
-        `${backupId}.backup`,
-      );
+      const backupPath = path.join(this.config.backupPath, `${backupId}.backup`);
       let backupData = await fs.readFile(backupPath);
 
       // Verify checksum
@@ -271,19 +238,12 @@
       const backupContent = JSON.parse(backupData.toString());
 
       // Restore files and configurations
-      const restoredFiles = await this.restoreBackupData(
-        backupContent,
-        restorePath,
-      );
+      const restoredFiles = await this.restoreBackupData(backupContent, restorePath);
 
       const duration = Date.now() - startTime;
 
       console.log(
-<<<<<<< HEAD
-        `✅ Backup restored successfully: ${backupId} (${restoredFiles.length} files, ${duration}ms)`,
-=======
         `✅ Backup restored successfully: ${backupId} (${restoredFiles.length} files, ${duration}ms)`
->>>>>>> 2346762b
       );
 
       return {
@@ -293,12 +253,7 @@
       };
     } catch (error) {
       const duration = Date.now() - startTime;
-<<<<<<< HEAD
-      const errorMessage =
-        error instanceof Error ? error.message : "Unknown error";
-=======
       const errorMessage = error instanceof Error ? error.message : 'Unknown error';
->>>>>>> 2346762b
 
       console.error(`❌ Backup restoration failed: ${backupId}`, error);
 
@@ -323,11 +278,8 @@
    */
   async getBackupMetadata(backupId: string): Promise<BackupMetadata | null> {
     try {
-      const metadataPath = path.join(
-        this.config.backupPath,
-        `${backupId}.meta`,
-      );
-      const metadataContent = await fs.readFile(metadataPath, "utf-8");
+      const metadataPath = path.join(this.config.backupPath, `${backupId}.meta`);
+      const metadataContent = await fs.readFile(metadataPath, 'utf-8');
       return JSON.parse(metadataContent);
     } catch (error) {
       console.error(`Failed to load backup metadata: ${backupId}`, error);
@@ -340,19 +292,13 @@
    */
   async deleteBackup(backupId: string): Promise<boolean> {
     try {
-      const backupPath = path.join(
-        this.config.backupPath,
-        `${backupId}.backup`,
-      );
-      const metadataPath = path.join(
-        this.config.backupPath,
-        `${backupId}.meta`,
-      );
+      const backupPath = path.join(this.config.backupPath, `${backupId}.backup`);
+      const metadataPath = path.join(this.config.backupPath, `${backupId}.meta`);
 
       await Promise.all([fs.unlink(backupPath), fs.unlink(metadataPath)]);
 
       // Remove from history
-      this.backupHistory = this.backupHistory.filter((b) => b.id !== backupId);
+      this.backupHistory = this.backupHistory.filter(b => b.id !== backupId);
 
       console.log(`Backup deleted: ${backupId}`);
       return true;
@@ -365,21 +311,15 @@
   /**
    * Collect data for backup
    */
-  private async collectBackupData(
-    type: "full" | "incremental" | "config",
-  ): Promise<Buffer> {
+  private async collectBackupData(type: 'full' | 'incremental' | 'config'): Promise<Buffer> {
     const backupData: any = {
       timestamp: new Date().toISOString(),
       type,
-<<<<<<< HEAD
-      version: "1.0.0",
-=======
       version: '1.0.0',
->>>>>>> 2346762b
       data: {},
     };
 
-    if (type === "full" || type === "config") {
+    if (type === 'full' || type === 'config') {
       // Backup configurations
       if (this.config.includeConfigs) {
         backupData.data.configs = await this.collectConfigurations();
@@ -389,7 +329,7 @@
       backupData.data.env = await this.collectEnvironmentVariables();
     }
 
-    if (type === "full") {
+    if (type === 'full') {
       // Backup databases
       if (this.config.includeDatabases) {
         backupData.data.databases = await this.collectDatabaseBackups();
@@ -415,22 +355,22 @@
 
     try {
       // Collect package.json
-      const packageJson = await fs.readFile("package.json", "utf-8");
+      const packageJson = await fs.readFile('package.json', 'utf-8');
       configs.packageJson = JSON.parse(packageJson);
 
       // Collect prisma schema
-      const prismaSchema = await fs.readFile("prisma/schema.prisma", "utf-8");
+      const prismaSchema = await fs.readFile('prisma/schema.prisma', 'utf-8');
       configs.prismaSchema = prismaSchema;
 
       // Collect tailwind config
-      const tailwindConfig = await fs.readFile("tailwind.config.ts", "utf-8");
+      const tailwindConfig = await fs.readFile('tailwind.config.ts', 'utf-8');
       configs.tailwindConfig = tailwindConfig;
 
       // Collect next config
-      const nextConfig = await fs.readFile("next.config.ts", "utf-8");
+      const nextConfig = await fs.readFile('next.config.ts', 'utf-8');
       configs.nextConfig = nextConfig;
     } catch (error) {
-      console.warn("Some configuration files could not be collected:", error);
+      console.warn('Some configuration files could not be collected:', error);
     }
 
     return configs;
@@ -444,15 +384,15 @@
 
     try {
       // Collect .env file
-      const envContent = await fs.readFile(".env", "utf-8");
-      envContent.split("\n").forEach((line) => {
-        const [key, value] = line.split("=");
+      const envContent = await fs.readFile('.env', 'utf-8');
+      envContent.split('\n').forEach(line => {
+        const [key, value] = line.split('=');
         if (key && value) {
           env[key.trim()] = value.trim();
         }
       });
     } catch (error) {
-      console.warn("Environment variables could not be collected:", error);
+      console.warn('Environment variables could not be collected:', error);
     }
 
     return env;
@@ -466,16 +406,16 @@
 
     try {
       // Collect prisma database files
-      const dbFiles = await fs.readdir("prisma/db");
+      const dbFiles = await fs.readdir('prisma/db');
       for (const file of dbFiles) {
-        if (file.endsWith(".db")) {
-          const dbPath = path.join("prisma/db", file);
+        if (file.endsWith('.db')) {
+          const dbPath = path.join('prisma/db', file);
           const dbContent = await fs.readFile(dbPath);
-          databases[file] = dbContent.toString("base64");
+          databases[file] = dbContent.toString('base64');
         }
       }
     } catch (error) {
-      console.warn("Database backups could not be collected:", error);
+      console.warn('Database backups could not be collected:', error);
     }
 
     return databases;
@@ -489,10 +429,10 @@
 
     try {
       // Collect dev.log
-      const devLog = await fs.readFile("dev.log", "utf-8");
+      const devLog = await fs.readFile('dev.log', 'utf-8');
       logs.devLog = devLog;
     } catch (error) {
-      console.warn("Logs could not be collected:", error);
+      console.warn('Logs could not be collected:', error);
     }
 
     return logs;
@@ -506,14 +446,14 @@
 
     try {
       // Collect eslint config
-      const eslintConfig = await fs.readFile("eslint.config.mjs", "utf-8");
+      const eslintConfig = await fs.readFile('eslint.config.mjs', 'utf-8');
       system.eslintConfig = eslintConfig;
 
       // Collect tsconfig
-      const tsConfig = await fs.readFile("tsconfig.json", "utf-8");
+      const tsConfig = await fs.readFile('tsconfig.json', 'utf-8');
       system.tsConfig = tsConfig;
     } catch (error) {
-      console.warn("System files could not be collected:", error);
+      console.warn('System files could not be collected:', error);
     }
 
     return system;
@@ -522,10 +462,7 @@
   /**
    * Restore backup data
    */
-  private async restoreBackupData(
-    backupContent: any,
-    restorePath?: string,
-  ): Promise<string[]> {
+  private async restoreBackupData(backupContent: any, restorePath?: string): Promise<string[]> {
     const restoredFiles: string[] = [];
 
     try {
@@ -535,35 +472,33 @@
       if (backupContent.data.configs) {
         if (backupContent.data.configs.packageJson) {
           await fs.writeFile(
-            path.join(basePath, "package.json"),
-            JSON.stringify(backupContent.data.configs.packageJson, null, 2),
+            path.join(basePath, 'package.json'),
+            JSON.stringify(backupContent.data.configs.packageJson, null, 2)
           );
-          restoredFiles.push("package.json");
+          restoredFiles.push('package.json');
         }
 
         if (backupContent.data.configs.prismaSchema) {
           await fs.writeFile(
-            path.join(basePath, "prisma/schema.prisma"),
-            backupContent.data.configs.prismaSchema,
+            path.join(basePath, 'prisma/schema.prisma'),
+            backupContent.data.configs.prismaSchema
           );
-          restoredFiles.push("prisma/schema.prisma");
+          restoredFiles.push('prisma/schema.prisma');
         }
       }
 
       // Restore databases
       if (backupContent.data.databases) {
-        for (const [fileName, content] of Object.entries(
-          backupContent.data.databases,
-        )) {
+        for (const [fileName, content] of Object.entries(backupContent.data.databases)) {
           await fs.writeFile(
-            path.join(basePath, "prisma/db", fileName),
-            Buffer.from(content as string, "base64"),
+            path.join(basePath, 'prisma/db', fileName),
+            Buffer.from(content as string, 'base64')
           );
           restoredFiles.push(`prisma/db/${fileName}`);
         }
       }
     } catch (error) {
-      console.error("Failed to restore backup data:", error);
+      console.error('Failed to restore backup data:', error);
       throw error;
     }
 
@@ -576,40 +511,29 @@
   private async loadBackupHistory(): Promise<void> {
     try {
       const files = await fs.readdir(this.config.backupPath);
-      const metaFiles = files.filter((file) => file.endsWith(".meta"));
+      const metaFiles = files.filter(file => file.endsWith('.meta'));
 
       for (const metaFile of metaFiles) {
         const metadataPath = path.join(this.config.backupPath, metaFile);
-        const metadataContent = await fs.readFile(metadataPath, "utf-8");
+        const metadataContent = await fs.readFile(metadataPath, 'utf-8');
         const metadata = JSON.parse(metadataContent);
         this.backupHistory.push(metadata);
       }
 
       // Sort by timestamp
-<<<<<<< HEAD
-      this.backupHistory.sort(
-        (a, b) => a.timestamp.getTime() - b.timestamp.getTime(),
-      );
-=======
       this.backupHistory.sort((a, b) => a.timestamp.getTime() - b.timestamp.getTime());
->>>>>>> 2346762b
-    } catch (error) {
-      console.warn("Could not load backup history:", error);
+    } catch (error) {
+      console.warn('Could not load backup history:', error);
     }
   }
 
   /**
    * Load backup metadata
    */
-  private async loadBackupMetadata(
-    backupId: string,
-  ): Promise<BackupMetadata | null> {
-    try {
-      const metadataPath = path.join(
-        this.config.backupPath,
-        `${backupId}.meta`,
-      );
-      const metadataContent = await fs.readFile(metadataPath, "utf-8");
+  private async loadBackupMetadata(backupId: string): Promise<BackupMetadata | null> {
+    try {
+      const metadataPath = path.join(this.config.backupPath, `${backupId}.meta`);
+      const metadataContent = await fs.readFile(metadataPath, 'utf-8');
       return JSON.parse(metadataContent);
     } catch (error) {
       return null;
@@ -627,18 +551,14 @@
 
       const toRemove = this.backupHistory.splice(
         0,
-<<<<<<< HEAD
-        this.backupHistory.length - this.config.maxBackups,
-=======
         this.backupHistory.length - this.config.maxBackups
->>>>>>> 2346762b
       );
 
       for (const backup of toRemove) {
         await this.deleteBackup(backup.id);
       }
     } catch (error) {
-      console.error("Failed to cleanup old backups:", error);
+      console.error('Failed to cleanup old backups:', error);
     }
   }
 
@@ -653,14 +573,14 @@
    * Generate checksum
    */
   private async generateChecksum(data: Buffer): Promise<string> {
-    return crypto.createHash("sha256").update(data).digest("hex");
+    return crypto.createHash('sha256').update(data).digest('hex');
   }
 
   /**
    * Encrypt data
    */
   private async encryptData(data: Buffer): Promise<Buffer> {
-    const algorithm = "aes-256-cbc";
+    const algorithm = 'aes-256-cbc';
     const key = crypto.randomBytes(32);
     const iv = crypto.randomBytes(16);
 
@@ -676,7 +596,7 @@
    * Decrypt data
    */
   private async decryptData(encryptedData: Buffer): Promise<Buffer> {
-    const algorithm = "aes-256-cbc";
+    const algorithm = 'aes-256-cbc';
     const iv = encryptedData.slice(0, 16);
     const key = encryptedData.slice(16, 48);
     const data = encryptedData.slice(48);
@@ -709,7 +629,7 @@
   destroy(): void {
     this.stop();
     this.backupHistory = [];
-    console.log("Automated Backup Manager destroyed");
+    console.log('Automated Backup Manager destroyed');
   }
 }
 
@@ -719,7 +639,7 @@
   maxBackups: 24, // Keep 24 hours of backups
   compressionEnabled: true,
   encryptionEnabled: true,
-  backupPath: "./database_backups",
+  backupPath: './database_backups',
   includeDatabases: true,
   includeConfigs: true,
   includeLogs: true,
