/**
 * Premium Diamond-Grade Professional Enterprise Service Container
 *
 * This module implements a comprehensive service container with dependency injection,
 * lifecycle management, and enterprise-grade features for robust service management.
 *
 * Features:
 * - Dependency injection with automatic resolution
 * - Service lifecycle management (singleton, transient, scoped)
 * - Circular dependency detection and prevention
 * - Service health monitoring and metrics
 * - Graceful shutdown and error recovery
 * - Service discovery and registration
 * - Event-driven architecture for service communication
 * - Performance monitoring and optimization
 * - Thread-safe service access
 * - Configuration-driven service initialization
 *
 * @author: Enterprise Architecture Team
 * @version: 2.0.0
 * @compliance: Enterprise Service Standards
 */

import { EventEmitter } from "events";
import { EnterpriseEnvironmentConfig } from "../environment/EnterpriseEnvironmentConfig";

// Service lifecycle states
export enum ServiceLifecycle {
<<<<<<< HEAD
  REGISTERED = "REGISTERED",
  INITIALIZING = "INITIALIZING",
  INITIALIZED = "INITIALIZED",
  STARTING = "STARTING",
  RUNNING = "RUNNING",
  STOPPING = "STOPPING",
  STOPPED = "STOPPED",
  DISPOSING = "DISPOSING",
  DISPOSED = "DISPOSED",
  ERROR = "ERROR",
=======
  REGISTERED = 'REGISTERED',
  INITIALIZING = 'INITIALIZING',
  INITIALIZED = 'INITIALIZED',
  STARTING = 'STARTING',
  RUNNING = 'RUNNING',
  STOPPING = 'STOPPING',
  STOPPED = 'STOPPED',
  DISPOSING = 'DISPOSING',
  DISPOSED = 'DISPOSED',
  ERROR = 'ERROR',
>>>>>>> 2346762b
}

// Service scope types
export enum ServiceScope {
<<<<<<< HEAD
  SINGLETON = "SINGLETON", // Single instance for entire application
  TRANSIENT = "TRANSIENT", // New instance for each request
  SCOPED = "SCOPED", // Single instance per scope
=======
  SINGLETON = 'SINGLETON', // Single instance for entire application
  TRANSIENT = 'TRANSIENT', // New instance for each request
  SCOPED = 'SCOPED', // Single instance per scope
>>>>>>> 2346762b
}

// Service metadata
export interface ServiceMetadata {
  name: string;
  version: string;
  description?: string;
  author?: string;
  dependencies: string[];
  tags: string[];
  scope: ServiceScope;
  priority: number;
  timeout: number;
  retryCount: number;
  healthCheckEnabled: boolean;
  metricsEnabled: boolean;
}

// Service health status
export interface ServiceHealth {
  status: "HEALTHY" | "DEGRADED" | "UNHEALTHY" | "UNKNOWN";
  timestamp: number;
  uptime: number;
  memoryUsage: number;
  cpuUsage?: number;
  lastError?: Error;
  metrics: Record<string, number>;
  checks: {
    name: string;
    status: "PASS" | "FAIL" | "WARN";
    message?: string;
    timestamp: number;
  }[];
}

// Service interface
export interface IService {
  readonly name: string;
  readonly metadata: ServiceMetadata;
  initialize?(): Promise<void>;
  start?(): Promise<void>;
  stop?(): Promise<void>;
  dispose?(): Promise<void>;
  healthCheck?(): Promise<ServiceHealth>;
  getMetrics?(): Promise<Record<string, number>>;
}

// Service factory function
export type ServiceFactory<T extends IService = IService> = (
<<<<<<< HEAD
  container: EnterpriseServiceContainer,
=======
  container: EnterpriseServiceContainer
>>>>>>> 2346762b
) => Promise<T> | T;

// Service descriptor
export interface ServiceDescriptor<T extends IService = IService> {
  name: string;
  factory: ServiceFactory<T>;
  metadata: Partial<ServiceMetadata>;
  dependencies?: string[];
  config?: Record<string, any>;
}

// Service instance wrapper
interface ServiceInstance<T extends IService = IService> {
  service: T;
  metadata: ServiceMetadata;
  lifecycle: ServiceLifecycle;
  createdAt: number;
  startedAt?: number;
  stoppedAt?: number;
  lastHealthCheck?: number;
  health?: ServiceHealth;
  metrics: Record<string, number>;
  errorCount: number;
  lastError?: Error;
}

// Scope context
export interface ScopeContext {
  id: string;
  parentId?: string;
  createdAt: number;
  services: Map<string, IService>;
  metadata: Record<string, any>;
}

// Container configuration
export interface ContainerConfig {
  enableCircularDependencyCheck: boolean;
  enableHealthMonitoring: boolean;
  enableMetrics: boolean;
  enableGracefulShutdown: boolean;
  shutdownTimeout: number;
  healthCheckInterval: number;
  metricsInterval: number;
  maxServiceInstances: number;
  enableServiceDiscovery: boolean;
  enableEventBus: boolean;
}

// Enterprise service container
export class EnterpriseServiceContainer extends EventEmitter {
  private services: Map<string, ServiceDescriptor> = new Map();
  private instances: Map<string, ServiceInstance> = new Map();
  private scopes: Map<string, ScopeContext> = new Map();
  private config: ContainerConfig;
  private environment: EnterpriseEnvironmentConfig;
  private healthCheckTimer?: NodeJS.Timeout;
  private metricsTimer?: NodeJS.Timeout;
  private isInitialized = false;
  private isShuttingDown = false;
  private initializationPromises: Map<string, Promise<any>> = new Map();
  private dependencyGraph: Map<string, Set<string>> = new Map();
  private eventBus: EventEmitter;

<<<<<<< HEAD
  constructor(
    environment: EnterpriseEnvironmentConfig,
    config: Partial<ContainerConfig> = {},
  ) {
=======
  constructor(environment: EnterpriseEnvironmentConfig, config: Partial<ContainerConfig> = {}) {
>>>>>>> 2346762b
    super();
    this.environment = environment;
    this.config = {
      enableCircularDependencyCheck: true,
      enableHealthMonitoring: true,
      enableMetrics: true,
      enableGracefulShutdown: true,
      shutdownTimeout: 30000,
      healthCheckInterval: 60000,
      metricsInterval: 30000,
      maxServiceInstances: 1000,
      enableServiceDiscovery: true,
      enableEventBus: true,
      ...config,
    };
    this.eventBus = new EventEmitter();
    this.setupEventHandlers();
    this.setupGracefulShutdown();
  }

  private setupEventHandlers(): void {
    this.eventBus.on("service:registered", (descriptor: ServiceDescriptor) => {
      this.emit("service:registered", descriptor);
    });

    this.eventBus.on("service:initialized", (instance: ServiceInstance) => {
      this.emit("service:initialized", instance);
    });

    this.eventBus.on("service:started", (instance: ServiceInstance) => {
      this.emit("service:started", instance);
    });

    this.eventBus.on("service:stopped", (instance: ServiceInstance) => {
      this.emit("service:stopped", instance);
    });

    this.eventBus.on(
      "service:error",
      (instance: ServiceInstance, error: Error) => {
        this.emit("service:error", instance, error);
      },
    );

    this.eventBus.on("service:health:changed", (instance: ServiceInstance) => {
      this.emit("service:health:changed", instance);
    });
  }

  private setupGracefulShutdown(): void {
    if (!this.config.enableGracefulShutdown) return;

    const shutdown = async (signal: string) => {
      console.log(`Received ${signal}, initiating graceful shutdown...`);
      await this.shutdown();
      process.exit(0);
    };

    process.on("SIGTERM", () => shutdown("SIGTERM"));
    process.on("SIGINT", () => shutdown("SIGINT"));
    process.on("SIGUSR2", () => shutdown("SIGUSR2")); // For nodemon
  }

  async initialize(): Promise<void> {
    if (this.isInitialized) return;

    try {
<<<<<<< HEAD
      this.emit("initializing");

      // Initialize all registered services
      const initializationPromises = Array.from(this.services.values()).map(
        async (descriptor) => {
          try {
            await this.initializeService(descriptor.name);
          } catch (error) {
            console.error(
              `Failed to initialize service ${descriptor.name}:`,
              error,
            );
            this.eventBus.emit(
              "service:error",
              this.instances.get(descriptor.name),
              error as Error,
            );
          }
        },
      );
=======
      this.emit('initializing');

      // Initialize all registered services
      const initializationPromises = Array.from(this.services.values()).map(async descriptor => {
        try {
          await this.initializeService(descriptor.name);
        } catch (error) {
          console.error(`Failed to initialize service ${descriptor.name}:`, error);
          this.eventBus.emit('service:error', this.instances.get(descriptor.name), error as Error);
        }
      });
>>>>>>> 2346762b

      await Promise.all(initializationPromises);

      // Start health monitoring
      if (this.config.enableHealthMonitoring) {
        this.startHealthMonitoring();
      }

      // Start metrics collection
      if (this.config.enableMetrics) {
        this.startMetricsCollection();
      }

      this.isInitialized = true;
<<<<<<< HEAD
      this.emit("initialized");
=======
      this.emit('initialized');
>>>>>>> 2346762b
    } catch (error) {
      this.emit("error", error);
      throw error;
    }
  }

  register<T extends IService>(descriptor: ServiceDescriptor<T>): void {
    if (this.services.has(descriptor.name)) {
      throw new Error(`Service ${descriptor.name} is already registered`);
    }

    // Complete metadata with defaults
    const metadata: ServiceMetadata = {
      name: descriptor.name,
      version: "1.0.0",
      description: "",
      author: "",
      dependencies: descriptor.dependencies || [],
      tags: [],
      scope: ServiceScope.SINGLETON,
      priority: 0,
      timeout: 30000,
      retryCount: 3,
      healthCheckEnabled: true,
      metricsEnabled: true,
      ...descriptor.metadata,
    };

    const completeDescriptor: ServiceDescriptor<T> = {
      ...descriptor,
      metadata,
    };

    this.services.set(descriptor.name, completeDescriptor);

    // Update dependency graph
    this.updateDependencyGraph(descriptor.name, metadata.dependencies);

    // Check for circular dependencies
    if (this.config.enableCircularDependencyCheck) {
      this.checkCircularDependencies(descriptor.name);
    }

    this.eventBus.emit("service:registered", completeDescriptor);
  }

  private updateDependencyGraph(
    serviceName: string,
    dependencies: string[],
  ): void {
    this.dependencyGraph.set(serviceName, new Set(dependencies));
  }

  private checkCircularDependencies(serviceName: string): void {
    const visited = new Set<string>();
    const recursionStack = new Set<string>();

    const hasCycle = (node: string): boolean => {
      if (recursionStack.has(node)) return true;
      if (visited.has(node)) return false;

      visited.add(node);
      recursionStack.add(node);

      const dependencies = this.dependencyGraph.get(node) || new Set();
      for (const dep of dependencies) {
        if (hasCycle(dep)) return true;
      }

      recursionStack.delete(node);
      return false;
    };

    if (hasCycle(serviceName)) {
      throw new Error(
        `Circular dependency detected involving service: ${serviceName}`,
      );
    }
  }

  async initializeService(serviceName: string): Promise<void> {
    if (this.initializationPromises.has(serviceName)) {
      return this.initializationPromises.get(serviceName);
    }

    const descriptor = this.services.get(serviceName);
    if (!descriptor) {
      throw new Error(`Service ${serviceName} not found`);
    }

    const initPromise = this.doInitializeService(descriptor);
    this.initializationPromises.set(serviceName, initPromise);

    try {
      await initPromise;
    } finally {
      this.initializationPromises.delete(serviceName);
    }
  }

  private async doInitializeService(
    descriptor: ServiceDescriptor,
  ): Promise<void> {
    const instance = this.instances.get(descriptor.name);
    if (instance && instance.lifecycle === ServiceLifecycle.INITIALIZED) {
      return;
    }

    try {
      // Create instance wrapper
      const wrapper: ServiceInstance = {
        service: null as any,
        metadata: descriptor.metadata,
        lifecycle: ServiceLifecycle.INITIALIZING,
        createdAt: Date.now(),
        metrics: {},
        errorCount: 0,
      };

      this.instances.set(descriptor.name, wrapper);
      this.eventBus.emit("service:initializing", wrapper);

      // Initialize dependencies first
      for (const depName of descriptor.metadata.dependencies) {
        await this.initializeService(depName);
      }

      // Create service instance
      wrapper.service = await descriptor.factory(this);
      wrapper.lifecycle = ServiceLifecycle.INITIALIZED;

      // Call initialize method if it exists
      if (wrapper.service.initialize) {
        await wrapper.service.initialize();
      }

      this.eventBus.emit("service:initialized", wrapper);

      // Start the service if auto-start is enabled
      if (this.isInitialized) {
        await this.startService(descriptor.name);
      }
    } catch (error) {
      const instance = this.instances.get(descriptor.name);
      if (instance) {
        instance.lifecycle = ServiceLifecycle.ERROR;
        instance.lastError = error as Error;
        instance.errorCount++;
      }
      throw error;
    }
  }

  async startService(serviceName: string): Promise<void> {
    const instance = this.instances.get(serviceName);
    if (!instance) {
      throw new Error(`Service ${serviceName} not found`);
    }

    if (instance.lifecycle === ServiceLifecycle.RUNNING) {
      return;
    }

    try {
      instance.lifecycle = ServiceLifecycle.STARTING;
      this.eventBus.emit("service:starting", instance);

      if (instance.service.start) {
        await instance.service.start();
      }

      instance.lifecycle = ServiceLifecycle.RUNNING;
      instance.startedAt = Date.now();
<<<<<<< HEAD
      this.eventBus.emit("service:started", instance);
=======
      this.eventBus.emit('service:started', instance);
>>>>>>> 2346762b
    } catch (error) {
      instance.lifecycle = ServiceLifecycle.ERROR;
      instance.lastError = error as Error;
      instance.errorCount++;
      throw error;
    }
  }

  async stopService(serviceName: string): Promise<void> {
    const instance = this.instances.get(serviceName);
    if (!instance) {
      throw new Error(`Service ${serviceName} not found`);
    }

    if (instance.lifecycle === ServiceLifecycle.STOPPED) {
      return;
    }

    try {
      instance.lifecycle = ServiceLifecycle.STOPPING;
      this.eventBus.emit("service:stopping", instance);

      if (instance.service.stop) {
        await instance.service.stop();
      }

      instance.lifecycle = ServiceLifecycle.STOPPED;
      instance.stoppedAt = Date.now();
<<<<<<< HEAD
      this.eventBus.emit("service:stopped", instance);
=======
      this.eventBus.emit('service:stopped', instance);
>>>>>>> 2346762b
    } catch (error) {
      instance.lifecycle = ServiceLifecycle.ERROR;
      instance.lastError = error as Error;
      instance.errorCount++;
      throw error;
    }
  }

  async getService<T extends IService>(
    serviceName: string,
    scopeId?: string,
  ): Promise<T> {
    const descriptor = this.services.get(serviceName);
    if (!descriptor) {
      throw new Error(`Service ${serviceName} not found`);
    }

    // Handle scoped services
    if (descriptor.metadata.scope === ServiceScope.SCOPED && scopeId) {
      return this.getScopedService<T>(serviceName, scopeId);
    }

    // Handle transient services
    if (descriptor.metadata.scope === ServiceScope.TRANSIENT) {
      return this.createTransientService<T>(descriptor);
    }

    // Handle singleton services
    const instance = this.instances.get(serviceName);
    if (!instance || instance.lifecycle === ServiceLifecycle.ERROR) {
      await this.initializeService(serviceName);
      return this.getService<T>(serviceName, scopeId);
    }

    return instance.service as T;
  }

  private getScopedService<T extends IService>(
    serviceName: string,
    scopeId: string,
  ): T {
    let scope = this.scopes.get(scopeId);
    if (!scope) {
      scope = this.createScope(scopeId);
      this.scopes.set(scopeId, scope);
    }

    if (scope.services.has(serviceName)) {
      return scope.services.get(serviceName) as T;
    }

    // Create new instance for this scope
    const descriptor = this.services.get(serviceName)!;
    const service = descriptor.factory(this);
    scope.services.set(serviceName, service);

    return service as T;
  }

  private createTransientService<T extends IService>(
    descriptor: ServiceDescriptor<T>,
  ): T {
    return descriptor.factory(this);
  }

  createScope(scopeId?: string): ScopeContext {
    const id = scopeId || this.generateScopeId();
    const scope: ScopeContext = {
      id,
      createdAt: Date.now(),
      services: new Map(),
      metadata: {},
    };

    this.scopes.set(id, scope);
    return scope;
  }

  destroyScope(scopeId: string): void {
    const scope = this.scopes.get(scopeId);
    if (scope) {
      // Dispose all scoped services
      for (const [name, service] of scope.services) {
        if (service.dispose) {
          service.dispose();
        }
      }
      this.scopes.delete(scopeId);
    }
  }

  private generateScopeId(): string {
    return `scope_${Date.now()}_${Math.random().toString(36).substr(2, 9)}`;
  }

  async getServiceHealth(serviceName: string): Promise<ServiceHealth> {
    const instance = this.instances.get(serviceName);
    if (!instance) {
      throw new Error(`Service ${serviceName} not found`);
    }

    if (instance.service.healthCheck) {
      try {
        const health = await instance.service.healthCheck();
        instance.health = health;
        instance.lastHealthCheck = Date.now();
        return health;
      } catch (error) {
        return {
          status: "UNHEALTHY",
          timestamp: Date.now(),
          uptime: Date.now() - instance.createdAt,
          memoryUsage: process.memoryUsage().heapUsed,
          lastError: error as Error,
          metrics: instance.metrics,
          checks: [
            {
<<<<<<< HEAD
              name: "health_check",
              status: "FAIL",
=======
              name: 'health_check',
              status: 'FAIL',
>>>>>>> 2346762b
              message: (error as Error).message,
              timestamp: Date.now(),
            },
          ],
        };
      }
    }

    // Default health check
    const uptime = Date.now() - instance.createdAt;
    return {
      status:
        instance.lifecycle === ServiceLifecycle.RUNNING ? "HEALTHY" : "UNKNOWN",
      timestamp: Date.now(),
      uptime,
      memoryUsage: process.memoryUsage().heapUsed,
      metrics: instance.metrics,
      checks: [
        {
<<<<<<< HEAD
          name: "lifecycle",
          status:
            instance.lifecycle === ServiceLifecycle.RUNNING ? "PASS" : "FAIL",
=======
          name: 'lifecycle',
          status: instance.lifecycle === ServiceLifecycle.RUNNING ? 'PASS' : 'FAIL',
>>>>>>> 2346762b
          message: `Service is ${instance.lifecycle}`,
          timestamp: Date.now(),
        },
      ],
    };
  }

  async getAllServicesHealth(): Promise<Record<string, ServiceHealth>> {
    const health: Record<string, ServiceHealth> = {};

    for (const serviceName of this.services.keys()) {
      try {
        health[serviceName] = await this.getServiceHealth(serviceName);
      } catch (error) {
        health[serviceName] = {
          status: "UNHEALTHY",
          timestamp: Date.now(),
          uptime: 0,
          memoryUsage: 0,
          lastError: error as Error,
          metrics: {},
          checks: [
            {
<<<<<<< HEAD
              name: "health_check",
              status: "FAIL",
=======
              name: 'health_check',
              status: 'FAIL',
>>>>>>> 2346762b
              message: (error as Error).message,
              timestamp: Date.now(),
            },
          ],
        };
      }
    }

    return health;
  }

  private startHealthMonitoring(): void {
    this.healthCheckTimer = setInterval(async () => {
      try {
        const healthStatus = await this.getAllServicesHealth();
<<<<<<< HEAD
        this.emit("health:check", healthStatus);
=======
        this.emit('health:check', healthStatus);
>>>>>>> 2346762b

        // Check for unhealthy services
        for (const [serviceName, health] of Object.entries(healthStatus)) {
          const instance = this.instances.get(serviceName);
          if (instance && instance.health?.status !== health.status) {
            instance.health = health;
            this.eventBus.emit("service:health:changed", instance);
          }
        }
      } catch (error) {
        console.error("Health check failed:", error);
      }
    }, this.config.healthCheckInterval);
  }

  private startMetricsCollection(): void {
    this.metricsTimer = setInterval(async () => {
      try {
        const metrics: Record<string, Record<string, number>> = {};

        for (const [serviceName, instance] of this.instances) {
          if (instance.service.getMetrics) {
            try {
              const serviceMetrics = await instance.service.getMetrics();
              metrics[serviceName] = { ...instance.metrics, ...serviceMetrics };
              instance.metrics = metrics[serviceName];
            } catch (error) {
              console.error(
                `Failed to get metrics for service ${serviceName}:`,
                error,
              );
            }
          }
        }

        this.emit("metrics:collected", metrics);
      } catch (error) {
        console.error("Metrics collection failed:", error);
      }
    }, this.config.metricsInterval);
  }

  async shutdown(): Promise<void> {
    if (this.isShuttingDown) return;
    this.isShuttingDown = true;

    try {
      this.emit("shutting_down");

      // Stop health monitoring and metrics collection
      if (this.healthCheckTimer) {
        clearInterval(this.healthCheckTimer);
      }
      if (this.metricsTimer) {
        clearInterval(this.metricsTimer);
      }

      // Stop all services in reverse priority order
      const services = Array.from(this.instances.values()).sort(
<<<<<<< HEAD
        (a, b) => b.metadata.priority - a.metadata.priority,
=======
        (a, b) => b.metadata.priority - a.metadata.priority
>>>>>>> 2346762b
      );

      const stopPromises = services.map(async instance => {
        try {
          await this.stopService(instance.service.name);
        } catch (error) {
          console.error(
            `Failed to stop service ${instance.service.name}:`,
            error,
          );
        }
      });

      await Promise.all(stopPromises);

      // Dispose all services
      const disposePromises = services.map(async instance => {
        try {
          if (instance.service.dispose) {
            await instance.service.dispose();
          }
          instance.lifecycle = ServiceLifecycle.DISPOSED;
        } catch (error) {
          console.error(
            `Failed to dispose service ${instance.service.name}:`,
            error,
          );
        }
      });

      await Promise.all(disposePromises);

      // Destroy all scopes
      for (const scopeId of this.scopes.keys()) {
        this.destroyScope(scopeId);
      }

<<<<<<< HEAD
      this.emit("shutdown_complete");
=======
      this.emit('shutdown_complete');
>>>>>>> 2346762b
    } catch (error) {
      this.emit("shutdown_error", error);
      throw error;
    }
  }

  getRegisteredServices(): string[] {
    return Array.from(this.services.keys());
  }

  getRunningServices(): string[] {
    return Array.from(this.instances.values())
      .filter((instance) => instance.lifecycle === ServiceLifecycle.RUNNING)
      .map((instance) => instance.service.name);
  }

  getServiceMetadata(serviceName: string): ServiceMetadata | undefined {
    return this.services.get(serviceName)?.metadata;
  }

  getServiceInstance(serviceName: string): ServiceInstance | undefined {
    return this.instances.get(serviceName);
  }

  emit(eventName: string, ...args: any[]): boolean {
    if (this.config.enableEventBus) {
      this.eventBus.emit(eventName, ...args);
    }
    return super.emit(eventName, ...args);
  }

  on(eventName: string, listener: (...args: any[]) => void): this {
    if (this.config.enableEventBus) {
      this.eventBus.on(eventName, listener);
    }
    return super.on(eventName, listener);
  }

  off(eventName: string, listener: (...args: any[]) => void): this {
    if (this.config.enableEventBus) {
      this.eventBus.off(eventName, listener);
    }
    return super.off(eventName, listener);
  }
}

// Factory function to create enterprise service container
export function createEnterpriseServiceContainer(
  environment: EnterpriseEnvironmentConfig,
  config?: Partial<ContainerConfig>,
): EnterpriseServiceContainer {
  return new EnterpriseServiceContainer(environment, config);
}

// Global container instance
let globalContainer: EnterpriseServiceContainer;

export function getGlobalContainer(): EnterpriseServiceContainer {
  if (!globalContainer) {
    throw new Error("Global service container not initialized");
  }
  return globalContainer;
}

export function setGlobalContainer(
  container: EnterpriseServiceContainer,
): void {
  globalContainer = container;
}

// Decorator for service registration
export function Service(options: Partial<ServiceMetadata> = {}) {
  return function <T extends { new (...args: any[]): IService }>(
    constructor: T,
  ) {
    const serviceName = options.name || constructor.name.toLowerCase();

    return class extends constructor {
      static readonly serviceName = serviceName;
      static readonly metadata = {
        name: serviceName,
        version: "1.0.0",
        ...options,
      } as ServiceMetadata;
    };
  };
}

// Decorator for dependency injection
export function Inject(serviceName: string) {
  return function (
    target: any,
    propertyKey: string,
    descriptor: PropertyDescriptor,
  ) {
    const originalMethod = descriptor.value;

    descriptor.value = async function (...args: any[]) {
      const container = getGlobalContainer();
      const service = await container.getService(serviceName);
      return originalMethod.apply(this, [service, ...args]);
    };

    return descriptor;
  };
}<|MERGE_RESOLUTION|>--- conflicted
+++ resolved
@@ -21,23 +21,11 @@
  * @compliance: Enterprise Service Standards
  */
 
-import { EventEmitter } from "events";
-import { EnterpriseEnvironmentConfig } from "../environment/EnterpriseEnvironmentConfig";
+import { EventEmitter } from 'events';
+import { EnterpriseEnvironmentConfig } from '../environment/EnterpriseEnvironmentConfig';
 
 // Service lifecycle states
 export enum ServiceLifecycle {
-<<<<<<< HEAD
-  REGISTERED = "REGISTERED",
-  INITIALIZING = "INITIALIZING",
-  INITIALIZED = "INITIALIZED",
-  STARTING = "STARTING",
-  RUNNING = "RUNNING",
-  STOPPING = "STOPPING",
-  STOPPED = "STOPPED",
-  DISPOSING = "DISPOSING",
-  DISPOSED = "DISPOSED",
-  ERROR = "ERROR",
-=======
   REGISTERED = 'REGISTERED',
   INITIALIZING = 'INITIALIZING',
   INITIALIZED = 'INITIALIZED',
@@ -48,20 +36,13 @@
   DISPOSING = 'DISPOSING',
   DISPOSED = 'DISPOSED',
   ERROR = 'ERROR',
->>>>>>> 2346762b
 }
 
 // Service scope types
 export enum ServiceScope {
-<<<<<<< HEAD
-  SINGLETON = "SINGLETON", // Single instance for entire application
-  TRANSIENT = "TRANSIENT", // New instance for each request
-  SCOPED = "SCOPED", // Single instance per scope
-=======
   SINGLETON = 'SINGLETON', // Single instance for entire application
   TRANSIENT = 'TRANSIENT', // New instance for each request
   SCOPED = 'SCOPED', // Single instance per scope
->>>>>>> 2346762b
 }
 
 // Service metadata
@@ -82,7 +63,7 @@
 
 // Service health status
 export interface ServiceHealth {
-  status: "HEALTHY" | "DEGRADED" | "UNHEALTHY" | "UNKNOWN";
+  status: 'HEALTHY' | 'DEGRADED' | 'UNHEALTHY' | 'UNKNOWN';
   timestamp: number;
   uptime: number;
   memoryUsage: number;
@@ -91,7 +72,7 @@
   metrics: Record<string, number>;
   checks: {
     name: string;
-    status: "PASS" | "FAIL" | "WARN";
+    status: 'PASS' | 'FAIL' | 'WARN';
     message?: string;
     timestamp: number;
   }[];
@@ -111,11 +92,7 @@
 
 // Service factory function
 export type ServiceFactory<T extends IService = IService> = (
-<<<<<<< HEAD
-  container: EnterpriseServiceContainer,
-=======
   container: EnterpriseServiceContainer
->>>>>>> 2346762b
 ) => Promise<T> | T;
 
 // Service descriptor
@@ -180,14 +157,7 @@
   private dependencyGraph: Map<string, Set<string>> = new Map();
   private eventBus: EventEmitter;
 
-<<<<<<< HEAD
-  constructor(
-    environment: EnterpriseEnvironmentConfig,
-    config: Partial<ContainerConfig> = {},
-  ) {
-=======
   constructor(environment: EnterpriseEnvironmentConfig, config: Partial<ContainerConfig> = {}) {
->>>>>>> 2346762b
     super();
     this.environment = environment;
     this.config = {
@@ -209,31 +179,28 @@
   }
 
   private setupEventHandlers(): void {
-    this.eventBus.on("service:registered", (descriptor: ServiceDescriptor) => {
-      this.emit("service:registered", descriptor);
+    this.eventBus.on('service:registered', (descriptor: ServiceDescriptor) => {
+      this.emit('service:registered', descriptor);
     });
 
-    this.eventBus.on("service:initialized", (instance: ServiceInstance) => {
-      this.emit("service:initialized", instance);
+    this.eventBus.on('service:initialized', (instance: ServiceInstance) => {
+      this.emit('service:initialized', instance);
     });
 
-    this.eventBus.on("service:started", (instance: ServiceInstance) => {
-      this.emit("service:started", instance);
+    this.eventBus.on('service:started', (instance: ServiceInstance) => {
+      this.emit('service:started', instance);
     });
 
-    this.eventBus.on("service:stopped", (instance: ServiceInstance) => {
-      this.emit("service:stopped", instance);
+    this.eventBus.on('service:stopped', (instance: ServiceInstance) => {
+      this.emit('service:stopped', instance);
     });
 
-    this.eventBus.on(
-      "service:error",
-      (instance: ServiceInstance, error: Error) => {
-        this.emit("service:error", instance, error);
-      },
-    );
-
-    this.eventBus.on("service:health:changed", (instance: ServiceInstance) => {
-      this.emit("service:health:changed", instance);
+    this.eventBus.on('service:error', (instance: ServiceInstance, error: Error) => {
+      this.emit('service:error', instance, error);
+    });
+
+    this.eventBus.on('service:health:changed', (instance: ServiceInstance) => {
+      this.emit('service:health:changed', instance);
     });
   }
 
@@ -246,37 +213,15 @@
       process.exit(0);
     };
 
-    process.on("SIGTERM", () => shutdown("SIGTERM"));
-    process.on("SIGINT", () => shutdown("SIGINT"));
-    process.on("SIGUSR2", () => shutdown("SIGUSR2")); // For nodemon
+    process.on('SIGTERM', () => shutdown('SIGTERM'));
+    process.on('SIGINT', () => shutdown('SIGINT'));
+    process.on('SIGUSR2', () => shutdown('SIGUSR2')); // For nodemon
   }
 
   async initialize(): Promise<void> {
     if (this.isInitialized) return;
 
     try {
-<<<<<<< HEAD
-      this.emit("initializing");
-
-      // Initialize all registered services
-      const initializationPromises = Array.from(this.services.values()).map(
-        async (descriptor) => {
-          try {
-            await this.initializeService(descriptor.name);
-          } catch (error) {
-            console.error(
-              `Failed to initialize service ${descriptor.name}:`,
-              error,
-            );
-            this.eventBus.emit(
-              "service:error",
-              this.instances.get(descriptor.name),
-              error as Error,
-            );
-          }
-        },
-      );
-=======
       this.emit('initializing');
 
       // Initialize all registered services
@@ -288,7 +233,6 @@
           this.eventBus.emit('service:error', this.instances.get(descriptor.name), error as Error);
         }
       });
->>>>>>> 2346762b
 
       await Promise.all(initializationPromises);
 
@@ -303,13 +247,9 @@
       }
 
       this.isInitialized = true;
-<<<<<<< HEAD
-      this.emit("initialized");
-=======
       this.emit('initialized');
->>>>>>> 2346762b
     } catch (error) {
-      this.emit("error", error);
+      this.emit('error', error);
       throw error;
     }
   }
@@ -322,9 +262,9 @@
     // Complete metadata with defaults
     const metadata: ServiceMetadata = {
       name: descriptor.name,
-      version: "1.0.0",
-      description: "",
-      author: "",
+      version: '1.0.0',
+      description: '',
+      author: '',
       dependencies: descriptor.dependencies || [],
       tags: [],
       scope: ServiceScope.SINGLETON,
@@ -351,13 +291,10 @@
       this.checkCircularDependencies(descriptor.name);
     }
 
-    this.eventBus.emit("service:registered", completeDescriptor);
-  }
-
-  private updateDependencyGraph(
-    serviceName: string,
-    dependencies: string[],
-  ): void {
+    this.eventBus.emit('service:registered', completeDescriptor);
+  }
+
+  private updateDependencyGraph(serviceName: string, dependencies: string[]): void {
     this.dependencyGraph.set(serviceName, new Set(dependencies));
   }
 
@@ -382,9 +319,7 @@
     };
 
     if (hasCycle(serviceName)) {
-      throw new Error(
-        `Circular dependency detected involving service: ${serviceName}`,
-      );
+      throw new Error(`Circular dependency detected involving service: ${serviceName}`);
     }
   }
 
@@ -408,9 +343,7 @@
     }
   }
 
-  private async doInitializeService(
-    descriptor: ServiceDescriptor,
-  ): Promise<void> {
+  private async doInitializeService(descriptor: ServiceDescriptor): Promise<void> {
     const instance = this.instances.get(descriptor.name);
     if (instance && instance.lifecycle === ServiceLifecycle.INITIALIZED) {
       return;
@@ -428,7 +361,7 @@
       };
 
       this.instances.set(descriptor.name, wrapper);
-      this.eventBus.emit("service:initializing", wrapper);
+      this.eventBus.emit('service:initializing', wrapper);
 
       // Initialize dependencies first
       for (const depName of descriptor.metadata.dependencies) {
@@ -444,7 +377,7 @@
         await wrapper.service.initialize();
       }
 
-      this.eventBus.emit("service:initialized", wrapper);
+      this.eventBus.emit('service:initialized', wrapper);
 
       // Start the service if auto-start is enabled
       if (this.isInitialized) {
@@ -473,7 +406,7 @@
 
     try {
       instance.lifecycle = ServiceLifecycle.STARTING;
-      this.eventBus.emit("service:starting", instance);
+      this.eventBus.emit('service:starting', instance);
 
       if (instance.service.start) {
         await instance.service.start();
@@ -481,11 +414,7 @@
 
       instance.lifecycle = ServiceLifecycle.RUNNING;
       instance.startedAt = Date.now();
-<<<<<<< HEAD
-      this.eventBus.emit("service:started", instance);
-=======
       this.eventBus.emit('service:started', instance);
->>>>>>> 2346762b
     } catch (error) {
       instance.lifecycle = ServiceLifecycle.ERROR;
       instance.lastError = error as Error;
@@ -506,7 +435,7 @@
 
     try {
       instance.lifecycle = ServiceLifecycle.STOPPING;
-      this.eventBus.emit("service:stopping", instance);
+      this.eventBus.emit('service:stopping', instance);
 
       if (instance.service.stop) {
         await instance.service.stop();
@@ -514,11 +443,7 @@
 
       instance.lifecycle = ServiceLifecycle.STOPPED;
       instance.stoppedAt = Date.now();
-<<<<<<< HEAD
-      this.eventBus.emit("service:stopped", instance);
-=======
       this.eventBus.emit('service:stopped', instance);
->>>>>>> 2346762b
     } catch (error) {
       instance.lifecycle = ServiceLifecycle.ERROR;
       instance.lastError = error as Error;
@@ -527,10 +452,7 @@
     }
   }
 
-  async getService<T extends IService>(
-    serviceName: string,
-    scopeId?: string,
-  ): Promise<T> {
+  async getService<T extends IService>(serviceName: string, scopeId?: string): Promise<T> {
     const descriptor = this.services.get(serviceName);
     if (!descriptor) {
       throw new Error(`Service ${serviceName} not found`);
@@ -556,10 +478,7 @@
     return instance.service as T;
   }
 
-  private getScopedService<T extends IService>(
-    serviceName: string,
-    scopeId: string,
-  ): T {
+  private getScopedService<T extends IService>(serviceName: string, scopeId: string): T {
     let scope = this.scopes.get(scopeId);
     if (!scope) {
       scope = this.createScope(scopeId);
@@ -578,9 +497,7 @@
     return service as T;
   }
 
-  private createTransientService<T extends IService>(
-    descriptor: ServiceDescriptor<T>,
-  ): T {
+  private createTransientService<T extends IService>(descriptor: ServiceDescriptor<T>): T {
     return descriptor.factory(this);
   }
 
@@ -628,7 +545,7 @@
         return health;
       } catch (error) {
         return {
-          status: "UNHEALTHY",
+          status: 'UNHEALTHY',
           timestamp: Date.now(),
           uptime: Date.now() - instance.createdAt,
           memoryUsage: process.memoryUsage().heapUsed,
@@ -636,13 +553,8 @@
           metrics: instance.metrics,
           checks: [
             {
-<<<<<<< HEAD
-              name: "health_check",
-              status: "FAIL",
-=======
               name: 'health_check',
               status: 'FAIL',
->>>>>>> 2346762b
               message: (error as Error).message,
               timestamp: Date.now(),
             },
@@ -654,22 +566,15 @@
     // Default health check
     const uptime = Date.now() - instance.createdAt;
     return {
-      status:
-        instance.lifecycle === ServiceLifecycle.RUNNING ? "HEALTHY" : "UNKNOWN",
+      status: instance.lifecycle === ServiceLifecycle.RUNNING ? 'HEALTHY' : 'UNKNOWN',
       timestamp: Date.now(),
       uptime,
       memoryUsage: process.memoryUsage().heapUsed,
       metrics: instance.metrics,
       checks: [
         {
-<<<<<<< HEAD
-          name: "lifecycle",
-          status:
-            instance.lifecycle === ServiceLifecycle.RUNNING ? "PASS" : "FAIL",
-=======
           name: 'lifecycle',
           status: instance.lifecycle === ServiceLifecycle.RUNNING ? 'PASS' : 'FAIL',
->>>>>>> 2346762b
           message: `Service is ${instance.lifecycle}`,
           timestamp: Date.now(),
         },
@@ -685,7 +590,7 @@
         health[serviceName] = await this.getServiceHealth(serviceName);
       } catch (error) {
         health[serviceName] = {
-          status: "UNHEALTHY",
+          status: 'UNHEALTHY',
           timestamp: Date.now(),
           uptime: 0,
           memoryUsage: 0,
@@ -693,13 +598,8 @@
           metrics: {},
           checks: [
             {
-<<<<<<< HEAD
-              name: "health_check",
-              status: "FAIL",
-=======
               name: 'health_check',
               status: 'FAIL',
->>>>>>> 2346762b
               message: (error as Error).message,
               timestamp: Date.now(),
             },
@@ -715,22 +615,18 @@
     this.healthCheckTimer = setInterval(async () => {
       try {
         const healthStatus = await this.getAllServicesHealth();
-<<<<<<< HEAD
-        this.emit("health:check", healthStatus);
-=======
         this.emit('health:check', healthStatus);
->>>>>>> 2346762b
 
         // Check for unhealthy services
         for (const [serviceName, health] of Object.entries(healthStatus)) {
           const instance = this.instances.get(serviceName);
           if (instance && instance.health?.status !== health.status) {
             instance.health = health;
-            this.eventBus.emit("service:health:changed", instance);
+            this.eventBus.emit('service:health:changed', instance);
           }
         }
       } catch (error) {
-        console.error("Health check failed:", error);
+        console.error('Health check failed:', error);
       }
     }, this.config.healthCheckInterval);
   }
@@ -747,17 +643,14 @@
               metrics[serviceName] = { ...instance.metrics, ...serviceMetrics };
               instance.metrics = metrics[serviceName];
             } catch (error) {
-              console.error(
-                `Failed to get metrics for service ${serviceName}:`,
-                error,
-              );
+              console.error(`Failed to get metrics for service ${serviceName}:`, error);
             }
           }
         }
 
-        this.emit("metrics:collected", metrics);
+        this.emit('metrics:collected', metrics);
       } catch (error) {
-        console.error("Metrics collection failed:", error);
+        console.error('Metrics collection failed:', error);
       }
     }, this.config.metricsInterval);
   }
@@ -767,7 +660,7 @@
     this.isShuttingDown = true;
 
     try {
-      this.emit("shutting_down");
+      this.emit('shutting_down');
 
       // Stop health monitoring and metrics collection
       if (this.healthCheckTimer) {
@@ -779,21 +672,14 @@
 
       // Stop all services in reverse priority order
       const services = Array.from(this.instances.values()).sort(
-<<<<<<< HEAD
-        (a, b) => b.metadata.priority - a.metadata.priority,
-=======
         (a, b) => b.metadata.priority - a.metadata.priority
->>>>>>> 2346762b
       );
 
       const stopPromises = services.map(async instance => {
         try {
           await this.stopService(instance.service.name);
         } catch (error) {
-          console.error(
-            `Failed to stop service ${instance.service.name}:`,
-            error,
-          );
+          console.error(`Failed to stop service ${instance.service.name}:`, error);
         }
       });
 
@@ -807,10 +693,7 @@
           }
           instance.lifecycle = ServiceLifecycle.DISPOSED;
         } catch (error) {
-          console.error(
-            `Failed to dispose service ${instance.service.name}:`,
-            error,
-          );
+          console.error(`Failed to dispose service ${instance.service.name}:`, error);
         }
       });
 
@@ -821,13 +704,9 @@
         this.destroyScope(scopeId);
       }
 
-<<<<<<< HEAD
-      this.emit("shutdown_complete");
-=======
       this.emit('shutdown_complete');
->>>>>>> 2346762b
     } catch (error) {
-      this.emit("shutdown_error", error);
+      this.emit('shutdown_error', error);
       throw error;
     }
   }
@@ -838,8 +717,8 @@
 
   getRunningServices(): string[] {
     return Array.from(this.instances.values())
-      .filter((instance) => instance.lifecycle === ServiceLifecycle.RUNNING)
-      .map((instance) => instance.service.name);
+      .filter(instance => instance.lifecycle === ServiceLifecycle.RUNNING)
+      .map(instance => instance.service.name);
   }
 
   getServiceMetadata(serviceName: string): ServiceMetadata | undefined {
@@ -875,7 +754,7 @@
 // Factory function to create enterprise service container
 export function createEnterpriseServiceContainer(
   environment: EnterpriseEnvironmentConfig,
-  config?: Partial<ContainerConfig>,
+  config?: Partial<ContainerConfig>
 ): EnterpriseServiceContainer {
   return new EnterpriseServiceContainer(environment, config);
 }
@@ -885,29 +764,25 @@
 
 export function getGlobalContainer(): EnterpriseServiceContainer {
   if (!globalContainer) {
-    throw new Error("Global service container not initialized");
+    throw new Error('Global service container not initialized');
   }
   return globalContainer;
 }
 
-export function setGlobalContainer(
-  container: EnterpriseServiceContainer,
-): void {
+export function setGlobalContainer(container: EnterpriseServiceContainer): void {
   globalContainer = container;
 }
 
 // Decorator for service registration
 export function Service(options: Partial<ServiceMetadata> = {}) {
-  return function <T extends { new (...args: any[]): IService }>(
-    constructor: T,
-  ) {
+  return function <T extends { new (...args: any[]): IService }>(constructor: T) {
     const serviceName = options.name || constructor.name.toLowerCase();
 
     return class extends constructor {
       static readonly serviceName = serviceName;
       static readonly metadata = {
         name: serviceName,
-        version: "1.0.0",
+        version: '1.0.0',
         ...options,
       } as ServiceMetadata;
     };
@@ -916,11 +791,7 @@
 
 // Decorator for dependency injection
 export function Inject(serviceName: string) {
-  return function (
-    target: any,
-    propertyKey: string,
-    descriptor: PropertyDescriptor,
-  ) {
+  return function (target: any, propertyKey: string, descriptor: PropertyDescriptor) {
     const originalMethod = descriptor.value;
 
     descriptor.value = async function (...args: any[]) {
