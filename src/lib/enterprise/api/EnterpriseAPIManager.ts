--- conflicted
+++ resolved
@@ -21,70 +21,38 @@
  * @compliance: Enterprise API Standards
  */
 
-import { EventEmitter } from "events";
-import { EnterpriseEnvironmentConfig } from "../environment/EnterpriseEnvironmentConfig";
-import { EnterpriseHealthMonitor } from "../monitoring/EnterpriseHealthMonitor";
+import { EventEmitter } from 'events';
+import { EnterpriseEnvironmentConfig } from '../environment/EnterpriseEnvironmentConfig';
+import { EnterpriseHealthMonitor } from '../monitoring/EnterpriseHealthMonitor';
 
 // API key types
 export enum APIKeyType {
-<<<<<<< HEAD
-  PRODUCTION = "PRODUCTION",
-  DEVELOPMENT = "DEVELOPMENT",
-  TESTING = "TESTING",
-  PARTNER = "PARTNER",
-  INTERNAL = "INTERNAL",
-=======
   PRODUCTION = 'PRODUCTION',
   DEVELOPMENT = 'DEVELOPMENT',
   TESTING = 'TESTING',
   PARTNER = 'PARTNER',
   INTERNAL = 'INTERNAL',
->>>>>>> 2346762b
 }
 
 // API key status
 export enum APIKeyStatus {
-<<<<<<< HEAD
-  ACTIVE = "ACTIVE",
-  INACTIVE = "INACTIVE",
-  EXPIRED = "EXPIRED",
-  REVOKED = "REVOKED",
-  PENDING_ROTATION = "PENDING_ROTATION",
-=======
   ACTIVE = 'ACTIVE',
   INACTIVE = 'INACTIVE',
   EXPIRED = 'EXPIRED',
   REVOKED = 'REVOKED',
   PENDING_ROTATION = 'PENDING_ROTATION',
->>>>>>> 2346762b
 }
 
 // Rate limiting strategies
 export enum RateLimitStrategy {
-<<<<<<< HEAD
-  FIXED_WINDOW = "FIXED_WINDOW",
-  SLIDING_WINDOW = "SLIDING_WINDOW",
-  TOKEN_BUCKET = "TOKEN_BUCKET",
-  LEAKY_BUCKET = "LEAKY_BUCKET",
-=======
   FIXED_WINDOW = 'FIXED_WINDOW',
   SLIDING_WINDOW = 'SLIDING_WINDOW',
   TOKEN_BUCKET = 'TOKEN_BUCKET',
   LEAKY_BUCKET = 'LEAKY_BUCKET',
->>>>>>> 2346762b
 }
 
 // API request methods
 export enum APIMethod {
-<<<<<<< HEAD
-  GET = "GET",
-  POST = "POST",
-  PUT = "PUT",
-  DELETE = "DELETE",
-  PATCH = "PATCH",
-  HEAD = "HEAD",
-  OPTIONS = "OPTIONS",
-=======
   GET = 'GET',
   POST = 'POST',
   PUT = 'PUT',
@@ -92,7 +60,6 @@
   PATCH = 'PATCH',
   HEAD = 'HEAD',
   OPTIONS = 'OPTIONS',
->>>>>>> 2346762b
 }
 
 // API key interface
@@ -168,18 +135,14 @@
   id: string;
   requestId: string;
   timestamp: number;
-  eventType: "request" | "response" | "error" | "security";
+  eventType: 'request' | 'response' | 'error' | 'security';
   method: APIMethod;
   path: string;
   status?: number;
   duration?: number;
   error?: string;
   securityEvent?: {
-    type:
-      | "suspicious_activity"
-      | "rate_limit_exceeded"
-      | "invalid_key"
-      | "unauthorized";
+    type: 'suspicious_activity' | 'rate_limit_exceeded' | 'invalid_key' | 'unauthorized';
     details: Record<string, any>;
   };
   metadata: Record<string, any>;
@@ -231,7 +194,7 @@
   };
   cache: {
     enabled: boolean;
-    driver: "memory" | "redis";
+    driver: 'memory' | 'redis';
     config: Record<string, any>;
   };
 }
@@ -257,7 +220,7 @@
   };
   export: {
     enabled: boolean;
-    format: "json" | "csv" | "parquet";
+    format: 'json' | 'csv' | 'parquet';
     destination: string;
     interval: number;
   };
@@ -304,14 +267,7 @@
   private cleanupTimer?: NodeJS.Timeout;
   private analyticsTimer?: NodeJS.Timeout;
 
-<<<<<<< HEAD
-  constructor(
-    environment: EnterpriseEnvironmentConfig,
-    config: Partial<APIManagerConfig> = {},
-  ) {
-=======
   constructor(environment: EnterpriseEnvironmentConfig, config: Partial<APIManagerConfig> = {}) {
->>>>>>> 2346762b
     super();
     this.environment = environment;
     this.config = {
@@ -331,20 +287,16 @@
       gateway: {
         enabled: true,
         port: 8080,
-        host: "0.0.0.0",
+        host: '0.0.0.0',
         ssl: {
           enabled: false,
         },
         cors: {
           enabled: true,
-          allowedOrigins: ["*"],
-          allowedMethods: ["GET", "POST", "PUT", "DELETE", "PATCH", "OPTIONS"],
-          allowedHeaders: ["Content-Type", "Authorization", "X-API-Key"],
-          exposedHeaders: [
-            "X-RateLimit-Limit",
-            "X-RateLimit-Remaining",
-            "X-RateLimit-Reset",
-          ],
+          allowedOrigins: ['*'],
+          allowedMethods: ['GET', 'POST', 'PUT', 'DELETE', 'PATCH', 'OPTIONS'],
+          allowedHeaders: ['Content-Type', 'Authorization', 'X-API-Key'],
+          exposedHeaders: ['X-RateLimit-Limit', 'X-RateLimit-Remaining', 'X-RateLimit-Reset'],
           credentials: true,
           maxAge: 86400,
         },
@@ -354,7 +306,7 @@
         },
         cache: {
           enabled: true,
-          driver: "memory",
+          driver: 'memory',
           config: {},
         },
       },
@@ -376,8 +328,8 @@
         },
         export: {
           enabled: false,
-          format: "json",
-          destination: "",
+          format: 'json',
+          destination: '',
           interval: 3600000, // 1 hour
         },
         dashboard: {
@@ -397,12 +349,12 @@
   }
 
   private setupEventHandlers(): void {
-    this.on("api:request", (request: APIRequestContext) => {
+    this.on('api:request', (request: APIRequestContext) => {
       this.recordAnalyticsEvent({
         id: this.generateId(),
         requestId: request.id,
         timestamp: request.timestamp,
-        eventType: "request",
+        eventType: 'request',
         method: request.method,
         path: request.path,
         metadata: {
@@ -413,32 +365,29 @@
       });
     });
 
-    this.on(
-      "api:response",
-      (response: APIResponseContext, request: APIRequestContext) => {
-        this.recordAnalyticsEvent({
-          id: this.generateId(),
-          requestId: request.id,
-          timestamp: response.timestamp,
-          eventType: "response",
-          method: request.method,
-          path: request.path,
-          status: response.status,
-          duration: response.duration,
-          metadata: {
-            cached: response.cached,
-            responseSize: response.size,
-          },
-        });
-      },
-    );
-
-    this.on("api:error", (error: Error, request: APIRequestContext) => {
+    this.on('api:response', (response: APIResponseContext, request: APIRequestContext) => {
+      this.recordAnalyticsEvent({
+        id: this.generateId(),
+        requestId: request.id,
+        timestamp: response.timestamp,
+        eventType: 'response',
+        method: request.method,
+        path: request.path,
+        status: response.status,
+        duration: response.duration,
+        metadata: {
+          cached: response.cached,
+          responseSize: response.size,
+        },
+      });
+    });
+
+    this.on('api:error', (error: Error, request: APIRequestContext) => {
       this.recordAnalyticsEvent({
         id: this.generateId(),
         requestId: request.id,
         timestamp: Date.now(),
-        eventType: "error",
+        eventType: 'error',
         method: request.method,
         path: request.path,
         error: error.message,
@@ -449,15 +398,15 @@
       });
     });
 
-    this.on("security:event", (event: any) => {
+    this.on('security:event', (event: any) => {
       if (this.config.security.logSecurityEvents) {
         this.recordAnalyticsEvent({
           id: this.generateId(),
-          requestId: event.requestId || "",
+          requestId: event.requestId || '',
           timestamp: Date.now(),
-          eventType: "security",
+          eventType: 'security',
           method: event.method || APIMethod.GET,
-          path: event.path || "/",
+          path: event.path || '/',
           securityEvent: event,
           metadata: event.details || {},
         });
@@ -468,8 +417,8 @@
   private setupDefaultRoutes(): void {
     // Health check route
     this.registerRoute({
-      id: "health",
-      path: "/health",
+      id: 'health',
+      path: '/health',
       method: APIMethod.GET,
       authRequired: false,
       permissions: [],
@@ -477,11 +426,11 @@
         return {
           id: this.generateId(),
           status: 200,
-          headers: { "Content-Type": "application/json" },
+          headers: { 'Content-Type': 'application/json' },
           body: {
-            status: "healthy",
+            status: 'healthy',
             timestamp: Date.now(),
-            version: "2.0.0",
+            version: '2.0.0',
           },
           timestamp: Date.now(),
           duration: 0,
@@ -490,26 +439,20 @@
         };
       },
       metadata: {
-        description: "Health check endpoint",
-        category: "system",
+        description: 'Health check endpoint',
+        category: 'system',
       },
     });
 
     // API keys management route (protected)
     this.registerRoute({
-      id: "api-keys",
-      path: "/api/keys",
+      id: 'api-keys',
+      path: '/api/keys',
       method: APIMethod.GET,
       authRequired: true,
-<<<<<<< HEAD
-      permissions: ["api_keys:read"],
-      handler: async (request) => {
-        const keys = Array.from(this.apiKeys.values()).map((key) => ({
-=======
       permissions: ['api_keys:read'],
       handler: async request => {
         const keys = Array.from(this.apiKeys.values()).map(key => ({
->>>>>>> 2346762b
           id: key.id,
           name: key.name,
           type: key.type,
@@ -523,7 +466,7 @@
         return {
           id: this.generateId(),
           status: 200,
-          headers: { "Content-Type": "application/json" },
+          headers: { 'Content-Type': 'application/json' },
           body: { keys },
           timestamp: Date.now(),
           duration: 0,
@@ -532,30 +475,25 @@
         };
       },
       metadata: {
-        description: "List API keys",
-        category: "management",
+        description: 'List API keys',
+        category: 'management',
       },
     });
 
     // Analytics route (protected)
     this.registerRoute({
-      id: "analytics",
-      path: "/api/analytics",
+      id: 'analytics',
+      path: '/api/analytics',
       method: APIMethod.GET,
       authRequired: true,
-<<<<<<< HEAD
-      permissions: ["analytics:read"],
-      handler: async (request) => {
-=======
       permissions: ['analytics:read'],
       handler: async request => {
->>>>>>> 2346762b
         const analytics = this.getAnalyticsSummary();
 
         return {
           id: this.generateId(),
           status: 200,
-          headers: { "Content-Type": "application/json" },
+          headers: { 'Content-Type': 'application/json' },
           body: analytics,
           timestamp: Date.now(),
           duration: 0,
@@ -564,8 +502,8 @@
         };
       },
       metadata: {
-        description: "Get API analytics summary",
-        category: "analytics",
+        description: 'Get API analytics summary',
+        category: 'analytics',
       },
     });
   }
@@ -574,7 +512,7 @@
     if (this.isRunning) return;
 
     this.isRunning = true;
-    this.emit("starting");
+    this.emit('starting');
 
     // Start key rotation
     if (this.config.keyRotation.enabled) {
@@ -594,14 +532,14 @@
       await this.startAPIGateway();
     }
 
-    this.emit("started");
+    this.emit('started');
   }
 
   async stop(): Promise<void> {
     if (!this.isRunning) return;
 
     this.isRunning = false;
-    this.emit("stopping");
+    this.emit('stopping');
 
     // Stop timers
     if (this.rotationTimer) {
@@ -614,7 +552,7 @@
       clearInterval(this.analyticsTimer);
     }
 
-    this.emit("stopped");
+    this.emit('stopped');
   }
 
   private startKeyRotation(): void {
@@ -626,17 +564,10 @@
   private async rotateKeys(): Promise<void> {
     const now = Date.now();
     const keysToRotate = Array.from(this.apiKeys.values()).filter(
-<<<<<<< HEAD
-      (key) =>
-        key.rotationConfig?.enabled &&
-        key.rotationConfig.nextRotation &&
-        key.rotationConfig.nextRotation <= now,
-=======
       key =>
         key.rotationConfig?.enabled &&
         key.rotationConfig.nextRotation &&
         key.rotationConfig.nextRotation <= now
->>>>>>> 2346762b
     );
 
     for (const key of keysToRotate) {
@@ -668,7 +599,7 @@
     };
 
     this.apiKeys.set(keyId, key);
-    this.emit("key:rotated", key);
+    this.emit('key:rotated', key);
   }
 
   private startCleanupTasks(): void {
@@ -686,25 +617,20 @@
       if (key.expiresAt && key.expiresAt <= now) {
         key.status = APIKeyStatus.EXPIRED;
         this.apiKeys.set(keyId, key);
-        this.emit("key:expired", key);
+        this.emit('key:expired', key);
       }
     }
   }
 
   private cleanupAnalyticsEvents(): void {
     const cutoff = Date.now() - this.config.analytics.retention;
-    this.analyticsEvents = this.analyticsEvents.filter(
-      (event) => event.timestamp > cutoff,
-    );
+    this.analyticsEvents = this.analyticsEvents.filter(event => event.timestamp > cutoff);
   }
 
   private cleanupRateLimitStates(): void {
     const now = Date.now();
     for (const [key, state] of this.rateLimitStates.entries()) {
-      if (
-        now - state.windowStart >
-        this.config.rateLimiting.defaultWindow * 2
-      ) {
+      if (now - state.windowStart > this.config.rateLimiting.defaultWindow * 2) {
         this.rateLimitStates.delete(key);
       }
     }
@@ -730,55 +656,36 @@
     const windowStart = now - this.config.analytics.aggregation.interval;
 
     const windowEvents = this.analyticsEvents.filter(
-      (event) => event.timestamp >= windowStart && event.timestamp <= now,
+      event => event.timestamp >= windowStart && event.timestamp <= now
     );
 
     const summary = {
       window: { start: windowStart, end: now },
-      totalRequests: windowEvents.filter((e) => e.eventType === "request")
-        .length,
-      totalResponses: windowEvents.filter((e) => e.eventType === "response")
-        .length,
-      totalErrors: windowEvents.filter((e) => e.eventType === "error").length,
-      totalSecurityEvents: windowEvents.filter(
-        (e) => e.eventType === "security",
-      ).length,
+      totalRequests: windowEvents.filter(e => e.eventType === 'request').length,
+      totalResponses: windowEvents.filter(e => e.eventType === 'response').length,
+      totalErrors: windowEvents.filter(e => e.eventType === 'error').length,
+      totalSecurityEvents: windowEvents.filter(e => e.eventType === 'security').length,
       averageResponseTime: this.calculateAverageResponseTime(windowEvents),
       topEndpoints: this.getTopEndpoints(windowEvents),
       errorRate: this.calculateErrorRate(windowEvents),
       statusCodes: this.getStatusCodeDistribution(windowEvents),
     };
 
-    this.emit("analytics:aggregated", summary);
+    this.emit('analytics:aggregated', summary);
   }
 
   private calculateAverageResponseTime(events: APIAnalyticsEvent[]): number {
-    const responseEvents = events.filter(
-      (e) => e.eventType === "response" && e.duration,
-    );
+    const responseEvents = events.filter(e => e.eventType === 'response' && e.duration);
     if (responseEvents.length === 0) return 0;
 
-<<<<<<< HEAD
-    const totalDuration = responseEvents.reduce(
-      (sum, e) => sum + (e.duration || 0),
-      0,
-    );
-=======
     const totalDuration = responseEvents.reduce((sum, e) => sum + (e.duration || 0), 0);
->>>>>>> 2346762b
     return totalDuration / responseEvents.length;
   }
 
-  private getTopEndpoints(
-    events: APIAnalyticsEvent[],
-  ): Array<{ path: string; count: number }> {
+  private getTopEndpoints(events: APIAnalyticsEvent[]): Array<{ path: string; count: number }> {
     const endpointCounts = new Map<string, number>();
 
-<<<<<<< HEAD
-    events.forEach((event) => {
-=======
     events.forEach(event => {
->>>>>>> 2346762b
       const count = endpointCounts.get(event.path) || 0;
       endpointCounts.set(event.path, count + 1);
     });
@@ -790,33 +697,19 @@
   }
 
   private calculateErrorRate(events: APIAnalyticsEvent[]): number {
-<<<<<<< HEAD
-    const totalRequests = events.filter(
-      (e) => e.eventType === "request",
-    ).length;
-    const totalErrors = events.filter((e) => e.eventType === "error").length;
-=======
     const totalRequests = events.filter(e => e.eventType === 'request').length;
     const totalErrors = events.filter(e => e.eventType === 'error').length;
->>>>>>> 2346762b
 
     if (totalRequests === 0) return 0;
     return (totalErrors / totalRequests) * 100;
   }
 
-  private getStatusCodeDistribution(
-    events: APIAnalyticsEvent[],
-  ): Record<number, number> {
+  private getStatusCodeDistribution(events: APIAnalyticsEvent[]): Record<number, number> {
     const distribution: Record<number, number> = {};
 
     events
-<<<<<<< HEAD
-      .filter((e) => e.eventType === "response" && e.status)
-      .forEach((event) => {
-=======
       .filter(e => e.eventType === 'response' && e.status)
       .forEach(event => {
->>>>>>> 2346762b
         const status = event.status!;
         distribution[status] = (distribution[status] || 0) + 1;
       });
@@ -827,9 +720,7 @@
   private async startAPIGateway(): Promise<void> {
     // Implementation would start HTTP server
     // This is a simplified version
-    console.log(
-      `API Gateway starting on ${this.config.gateway.host}:${this.config.gateway.port}`,
-    );
+    console.log(`API Gateway starting on ${this.config.gateway.host}:${this.config.gateway.port}`);
   }
 
   // API Key Management
@@ -871,7 +762,7 @@
     };
 
     this.apiKeys.set(key.id, key);
-    this.emit("key:created", key);
+    this.emit('key:created', key);
     return key;
   }
 
@@ -883,7 +774,7 @@
 
     key.status = APIKeyStatus.REVOKED;
     this.apiKeys.set(keyId, key);
-    this.emit("key:revoked", key);
+    this.emit('key:revoked', key);
   }
 
   getAPIKey(keyId: string): APIKey | undefined {
@@ -898,7 +789,7 @@
   registerRoute(route: APIRoute): void {
     const routeKey = `${route.method}:${route.path}`;
     this.routes.set(routeKey, route);
-    this.emit("route:registered", route);
+    this.emit('route:registered', route);
   }
 
   getRoute(method: APIMethod, path: string): APIRoute | undefined {
@@ -911,54 +802,36 @@
   }
 
   // Request Processing
-  async processRequest(
-    request: APIRequestContext,
-  ): Promise<APIResponseContext> {
+  async processRequest(request: APIRequestContext): Promise<APIResponseContext> {
     const startTime = Date.now();
 
     try {
-      this.emit("api:request", request);
+      this.emit('api:request', request);
 
       // Authenticate request
       if (!(await this.authenticateRequest(request))) {
-<<<<<<< HEAD
-        return this.createErrorResponse(401, "Unauthorized", request);
-=======
         return this.createErrorResponse(401, 'Unauthorized', request);
->>>>>>> 2346762b
       }
 
       // Authorize request
       if (!(await this.authorizeRequest(request))) {
-<<<<<<< HEAD
-        return this.createErrorResponse(403, "Forbidden", request);
-=======
         return this.createErrorResponse(403, 'Forbidden', request);
->>>>>>> 2346762b
       }
 
       // Check rate limits
       if (!(await this.checkRateLimits(request))) {
-<<<<<<< HEAD
-        return this.createErrorResponse(429, "Too Many Requests", request);
-=======
         return this.createErrorResponse(429, 'Too Many Requests', request);
->>>>>>> 2346762b
       }
 
       // Check security
       if (!(await this.checkSecurity(request))) {
-<<<<<<< HEAD
-        return this.createErrorResponse(403, "Security Check Failed", request);
-=======
         return this.createErrorResponse(403, 'Security Check Failed', request);
->>>>>>> 2346762b
       }
 
       // Get route
       const route = this.getRoute(request.method, request.path);
       if (!route) {
-        return this.createErrorResponse(404, "Not Found", request);
+        return this.createErrorResponse(404, 'Not Found', request);
       }
 
       // Apply request transformation
@@ -975,7 +848,7 @@
             ...cachedResponse,
             cached: true,
           };
-          this.emit("api:response", response, transformedRequest);
+          this.emit('api:response', response, transformedRequest);
           return response;
         }
       }
@@ -1004,41 +877,30 @@
         this.apiKeys.set(request.apiKey.id, request.apiKey);
       }
 
-      this.emit("api:response", response, transformedRequest);
+      this.emit('api:response', response, transformedRequest);
       return response;
     } catch (error) {
-      const errorResponse = this.createErrorResponse(
-        500,
-        "Internal Server Error",
-        request,
-      );
-      this.emit("api:error", error as Error, request);
+      const errorResponse = this.createErrorResponse(500, 'Internal Server Error', request);
+      this.emit('api:error', error as Error, request);
       return errorResponse;
     }
   }
 
-  private async authenticateRequest(
-    request: APIRequestContext,
-  ): Promise<boolean> {
-    if (!request.headers["authorization"] && !request.headers["x-api-key"]) {
+  private async authenticateRequest(request: APIRequestContext): Promise<boolean> {
+    if (!request.headers['authorization'] && !request.headers['x-api-key']) {
       return false;
     }
 
     const apiKey =
-<<<<<<< HEAD
-      request.headers["x-api-key"] ||
-      request.headers["authorization"]?.replace("Bearer ", "");
-=======
       request.headers['x-api-key'] || request.headers['authorization']?.replace('Bearer ', '');
->>>>>>> 2346762b
     if (!apiKey) {
       return false;
     }
 
-    const key = Array.from(this.apiKeys.values()).find((k) => k.key === apiKey);
+    const key = Array.from(this.apiKeys.values()).find(k => k.key === apiKey);
     if (!key || key.status !== APIKeyStatus.ACTIVE) {
-      this.emit("security:event", {
-        type: "invalid_key",
+      this.emit('security:event', {
+        type: 'invalid_key',
         requestId: request.id,
         method: request.method,
         path: request.path,
@@ -1055,12 +917,9 @@
     }
 
     // Check allowed IPs
-    if (
-      key.allowedIPs.length > 0 &&
-      !key.allowedIPs.includes(request.clientIP)
-    ) {
-      this.emit("security:event", {
-        type: "unauthorized",
+    if (key.allowedIPs.length > 0 && !key.allowedIPs.includes(request.clientIP)) {
+      this.emit('security:event', {
+        type: 'unauthorized',
         requestId: request.id,
         method: request.method,
         path: request.path,
@@ -1114,8 +973,8 @@
 
     // Check limit
     if (state.requests >= this.config.rateLimiting.defaultLimit) {
-      this.emit("security:event", {
-        type: "rate_limit_exceeded",
+      this.emit('security:event', {
+        type: 'rate_limit_exceeded',
         requestId: request.id,
         method: request.method,
         path: request.path,
@@ -1144,14 +1003,8 @@
     // Check suspicious activity
     if (this.suspiciousIPs.has(request.clientIP)) {
       const recentEvents = this.analyticsEvents.filter(
-<<<<<<< HEAD
-        (event) =>
-          event.metadata?.clientIP === request.clientIP &&
-          event.timestamp > Date.now() - 3600000, // Last hour
-=======
         event =>
           event.metadata?.clientIP === request.clientIP && event.timestamp > Date.now() - 3600000 // Last hour
->>>>>>> 2346762b
       ).length;
 
       if (recentEvents > this.config.security.suspiciousIPThreshold) {
@@ -1165,10 +1018,7 @@
     return true;
   }
 
-  private getFromCache(
-    request: APIRequestContext,
-    route: APIRoute,
-  ): APIResponseContext | null {
+  private getFromCache(request: APIRequestContext, route: APIRoute): APIResponseContext | null {
     if (!route.cacheConfig?.enabled) return null;
 
     const cacheKey = route.cacheConfig.keyGenerator
@@ -1187,11 +1037,7 @@
   private setToCache(
     request: APIRequestContext,
     response: APIResponseContext,
-<<<<<<< HEAD
-    route: APIRoute,
-=======
     route: APIRoute
->>>>>>> 2346762b
   ): void {
     if (!route.cacheConfig?.enabled) return;
 
@@ -1206,16 +1052,12 @@
   private createErrorResponse(
     status: number,
     message: string,
-<<<<<<< HEAD
-    request: APIRequestContext,
-=======
     request: APIRequestContext
->>>>>>> 2346762b
   ): APIResponseContext {
     return {
       id: this.generateId(),
       status,
-      headers: { "Content-Type": "application/json" },
+      headers: { 'Content-Type': 'application/json' },
       body: { error: message, timestamp: Date.now() },
       timestamp: Date.now(),
       duration: 0,
@@ -1229,9 +1071,7 @@
 
     // Keep only recent events
     const cutoff = Date.now() - this.config.analytics.retention;
-    this.analyticsEvents = this.analyticsEvents.filter(
-      (e) => e.timestamp > cutoff,
-    );
+    this.analyticsEvents = this.analyticsEvents.filter(e => e.timestamp > cutoff);
   }
 
   private generateId(): string {
@@ -1239,40 +1079,26 @@
   }
 
   private generateAPIKey(): string {
-    return "ak_" + Math.random().toString(36).substr(2, 32);
+    return 'ak_' + Math.random().toString(36).substr(2, 32);
   }
 
   private generateAPISecret(): string {
-    return "as_" + Math.random().toString(36).substr(2, 64);
+    return 'as_' + Math.random().toString(36).substr(2, 64);
   }
 
   // Public API methods
   getAnalyticsSummary(): any {
     const now = Date.now();
-<<<<<<< HEAD
-    const last24Hours = this.analyticsEvents.filter(
-      (e) => e.timestamp > now - 86400000,
-    );
-=======
     const last24Hours = this.analyticsEvents.filter(e => e.timestamp > now - 86400000);
->>>>>>> 2346762b
 
     return {
-      totalRequests: last24Hours.filter((e) => e.eventType === "request")
-        .length,
-      totalResponses: last24Hours.filter((e) => e.eventType === "response")
-        .length,
-      totalErrors: last24Hours.filter((e) => e.eventType === "error").length,
+      totalRequests: last24Hours.filter(e => e.eventType === 'request').length,
+      totalResponses: last24Hours.filter(e => e.eventType === 'response').length,
+      totalErrors: last24Hours.filter(e => e.eventType === 'error').length,
       averageResponseTime: this.calculateAverageResponseTime(last24Hours),
       errorRate: this.calculateErrorRate(last24Hours),
-<<<<<<< HEAD
-      activeKeys: Array.from(this.apiKeys.values()).filter(
-        (k) => k.status === APIKeyStatus.ACTIVE,
-      ).length,
-=======
       activeKeys: Array.from(this.apiKeys.values()).filter(k => k.status === APIKeyStatus.ACTIVE)
         .length,
->>>>>>> 2346762b
       totalKeys: this.apiKeys.size,
       blockedIPs: this.blockedIPs.size,
       suspiciousIPs: this.suspiciousIPs.size,
@@ -1283,7 +1109,7 @@
     let events = this.analyticsEvents;
 
     if (eventType) {
-      events = events.filter((e) => e.eventType === eventType);
+      events = events.filter(e => e.eventType === eventType);
     }
 
     events = events.sort((a, b) => b.timestamp - a.timestamp);
@@ -1300,17 +1126,9 @@
   }
 
   getCacheStats(): { size: number; hitRate: number } {
-<<<<<<< HEAD
-    const totalRequests = this.analyticsEvents.filter(
-      (e) => e.eventType === "response",
-    ).length;
-    const cachedRequests = this.analyticsEvents.filter(
-      (e) => e.eventType === "response" && e.metadata?.cached,
-=======
     const totalRequests = this.analyticsEvents.filter(e => e.eventType === 'response').length;
     const cachedRequests = this.analyticsEvents.filter(
       e => e.eventType === 'response' && e.metadata?.cached
->>>>>>> 2346762b
     ).length;
 
     return {
@@ -1323,7 +1141,7 @@
 // Factory function to create enterprise API manager
 export function createEnterpriseAPIManager(
   environment: EnterpriseEnvironmentConfig,
-  config?: Partial<APIManagerConfig>,
+  config?: Partial<APIManagerConfig>
 ): EnterpriseAPIManager {
   return new EnterpriseAPIManager(environment, config);
 }