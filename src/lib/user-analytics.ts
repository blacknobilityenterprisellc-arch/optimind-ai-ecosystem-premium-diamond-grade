--- conflicted
+++ resolved
@@ -1,9 +1,5 @@
 // src/lib/user-analytics.ts - Premium Diamond-Grade User Analytics
-export function trackUserActivity(
-  userId: string,
-  activity: string,
-  data?: any,
-) {
+export function trackUserActivity(userId: string, activity: string, data?: any) {
   console.log(`👤 Tracking user activity: ${userId} - ${activity}`);
 
   // Premium user activity tracking
@@ -23,14 +19,8 @@
   // Generate premium user analytics report
   return {
     userId,
-<<<<<<< HEAD
-    report: "premium-diamond-grade",
-    activities: "all",
-    insights: "comprehensive",
-=======
     report: 'premium-diamond-grade',
     activities: 'all',
     insights: 'comprehensive',
->>>>>>> 2346762b
   };
 }