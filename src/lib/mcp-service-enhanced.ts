--- conflicted
+++ resolved
@@ -3,19 +3,19 @@
  * Model Context Protocol service with comprehensive tool management and health monitoring
  */
 
-import { premiumZAIWrapper } from "./zai-sdk-wrapper";
-import { openRouterService } from "./openrouter-service";
+import { premiumZAIWrapper } from './zai-sdk-wrapper';
+import { openRouterService } from './openrouter-service';
 
 export interface EnhancedMCPTool {
   id: string;
   name: string;
   description: string;
-  category: "search" | "analysis" | "system" | "compliance" | "domain" | "ai";
+  category: 'search' | 'analysis' | 'system' | 'compliance' | 'domain' | 'ai';
   inputSchema: any;
   outputSchema: any;
-  provider: "zai" | "openrouter" | "internal";
+  provider: 'zai' | 'openrouter' | 'internal';
   version: string;
-  securityLevel: "public" | "restricted" | "confidential";
+  securityLevel: 'public' | 'restricted' | 'confidential';
   cost?: {
     input: number;
     output: number;
@@ -29,7 +29,7 @@
 }
 
 export interface EnhancedMCPServiceHealth {
-  status: "HEALTHY" | "DEGRADED" | "UNHEALTHY";
+  status: 'HEALTHY' | 'DEGRADED' | 'UNHEALTHY';
   toolsAvailable: number;
   toolsHealthy: number;
   lastCheck: Date;
@@ -47,7 +47,7 @@
 
   private constructor() {
     this.healthStatus = {
-      status: "UNHEALTHY",
+      status: 'UNHEALTHY',
       toolsAvailable: 0,
       toolsHealthy: 0,
       lastCheck: new Date(),
@@ -68,7 +68,7 @@
 
   private async initialize(): Promise<void> {
     try {
-      console.log("🔗 Initializing Enhanced MCP Service...");
+      console.log('🔗 Initializing Enhanced MCP Service...');
 
       // Initialize tools
       await this.initializeTools();
@@ -77,13 +77,9 @@
       await this.performHealthCheck();
 
       this.isInitialized = true;
-<<<<<<< HEAD
-      console.log("✅ Enhanced MCP Service initialized successfully");
-=======
       console.log('✅ Enhanced MCP Service initialized successfully');
->>>>>>> 2346762b
     } catch (error) {
-      console.error("❌ Enhanced MCP Service initialization failed:", error);
+      console.error('❌ Enhanced MCP Service initialization failed:', error);
       this.setupFallbackMode();
     }
   }
@@ -92,199 +88,163 @@
     const tools: EnhancedMCPTool[] = [
       // AI Model Tools
       {
-        id: "zai-chat-completion",
-        name: "ZAI Chat Completion",
-        description: "Generate text completions using ZAI models",
-        category: "ai",
+        id: 'zai-chat-completion',
+        name: 'ZAI Chat Completion',
+        description: 'Generate text completions using ZAI models',
+        category: 'ai',
         inputSchema: {
-          type: "object",
-          properties: {
-            messages: {
-              type: "array",
-              description: "Array of message objects",
-            },
-            model: { type: "string", description: "Model to use" },
-            temperature: { type: "number", description: "Temperature setting" },
-            maxTokens: {
-              type: "number",
-              description: "Maximum tokens to generate",
-            },
-          },
-          required: ["messages"],
+          type: 'object',
+          properties: {
+            messages: { type: 'array', description: 'Array of message objects' },
+            model: { type: 'string', description: 'Model to use' },
+            temperature: { type: 'number', description: 'Temperature setting' },
+            maxTokens: { type: 'number', description: 'Maximum tokens to generate' },
+          },
+          required: ['messages'],
         },
         outputSchema: {
-          type: "object",
-          properties: {
-            content: { type: "string", description: "Generated content" },
-            usage: { type: "object", description: "Token usage information" },
-          },
-        },
-        provider: "zai",
-        version: "1.0.0",
-        securityLevel: "public",
-        cost: { input: 0.001, output: 0.002, currency: "USD" },
+          type: 'object',
+          properties: {
+            content: { type: 'string', description: 'Generated content' },
+            usage: { type: 'object', description: 'Token usage information' },
+          },
+        },
+        provider: 'zai',
+        version: '1.0.0',
+        securityLevel: 'public',
+        cost: { input: 0.001, output: 0.002, currency: 'USD' },
       },
       {
-        id: "openrouter-chat-completion",
-        name: "OpenRouter Chat Completion",
-        description: "Generate text completions using OpenRouter models",
-        category: "ai",
+        id: 'openrouter-chat-completion',
+        name: 'OpenRouter Chat Completion',
+        description: 'Generate text completions using OpenRouter models',
+        category: 'ai',
         inputSchema: {
-          type: "object",
-          properties: {
-            messages: {
-              type: "array",
-              description: "Array of message objects",
-            },
-            model: { type: "string", description: "Model to use" },
-            temperature: { type: "number", description: "Temperature setting" },
-            maxTokens: {
-              type: "number",
-              description: "Maximum tokens to generate",
-            },
-          },
-          required: ["messages", "model"],
+          type: 'object',
+          properties: {
+            messages: { type: 'array', description: 'Array of message objects' },
+            model: { type: 'string', description: 'Model to use' },
+            temperature: { type: 'number', description: 'Temperature setting' },
+            maxTokens: { type: 'number', description: 'Maximum tokens to generate' },
+          },
+          required: ['messages', 'model'],
         },
         outputSchema: {
-          type: "object",
-          properties: {
-            content: { type: "string", description: "Generated content" },
-            usage: { type: "object", description: "Token usage information" },
-          },
-        },
-        provider: "openrouter",
-        version: "1.0.0",
-        securityLevel: "public",
-        cost: { input: 0.002, output: 0.004, currency: "USD" },
+          type: 'object',
+          properties: {
+            content: { type: 'string', description: 'Generated content' },
+            usage: { type: 'object', description: 'Token usage information' },
+          },
+        },
+        provider: 'openrouter',
+        version: '1.0.0',
+        securityLevel: 'public',
+        cost: { input: 0.002, output: 0.004, currency: 'USD' },
       },
       {
-        id: "zai-image-generation",
-        name: "ZAI Image Generation",
-        description: "Generate images using ZAI models",
-        category: "ai",
+        id: 'zai-image-generation',
+        name: 'ZAI Image Generation',
+        description: 'Generate images using ZAI models',
+        category: 'ai',
         inputSchema: {
-          type: "object",
-          properties: {
-            prompt: { type: "string", description: "Image generation prompt" },
-            size: { type: "string", description: "Image size" },
-            style: { type: "string", description: "Image style" },
-          },
-          required: ["prompt"],
+          type: 'object',
+          properties: {
+            prompt: { type: 'string', description: 'Image generation prompt' },
+            size: { type: 'string', description: 'Image size' },
+            style: { type: 'string', description: 'Image style' },
+          },
+          required: ['prompt'],
         },
         outputSchema: {
-          type: "object",
-          properties: {
-            imageData: {
-              type: "string",
-              description: "Base64 encoded image data",
-            },
-            metadata: { type: "object", description: "Image metadata" },
-          },
-        },
-        provider: "zai",
-        version: "1.0.0",
-        securityLevel: "public",
-        cost: { input: 0.01, output: 0.02, currency: "USD" },
+          type: 'object',
+          properties: {
+            imageData: { type: 'string', description: 'Base64 encoded image data' },
+            metadata: { type: 'object', description: 'Image metadata' },
+          },
+        },
+        provider: 'zai',
+        version: '1.0.0',
+        securityLevel: 'public',
+        cost: { input: 0.01, output: 0.02, currency: 'USD' },
       },
       {
-        id: "web-search",
-        name: "Web Search",
-        description: "Search the web for real-time information",
-        category: "search",
+        id: 'web-search',
+        name: 'Web Search',
+        description: 'Search the web for real-time information',
+        category: 'search',
         inputSchema: {
-          type: "object",
-          properties: {
-            query: { type: "string", description: "Search query" },
-            numResults: { type: "number", description: "Number of results" },
-            safeSearch: { type: "boolean", description: "Enable safe search" },
-          },
-          required: ["query"],
+          type: 'object',
+          properties: {
+            query: { type: 'string', description: 'Search query' },
+            numResults: { type: 'number', description: 'Number of results' },
+            safeSearch: { type: 'boolean', description: 'Enable safe search' },
+          },
+          required: ['query'],
         },
         outputSchema: {
-          type: "object",
-          properties: {
-            results: { type: "array", description: "Search results" },
-            searchTime: {
-              type: "number",
-              description: "Search execution time",
-            },
-          },
-        },
-        provider: "zai",
-        version: "1.0.0",
-        securityLevel: "public",
+          type: 'object',
+          properties: {
+            results: { type: 'array', description: 'Search results' },
+            searchTime: { type: 'number', description: 'Search execution time' },
+          },
+        },
+        provider: 'zai',
+        version: '1.0.0',
+        securityLevel: 'public',
       },
       {
-        id: "data-analysis",
-        name: "Data Analysis",
-        description: "Perform statistical analysis on datasets",
-        category: "analysis",
+        id: 'data-analysis',
+        name: 'Data Analysis',
+        description: 'Perform statistical analysis on datasets',
+        category: 'analysis',
         inputSchema: {
-          type: "object",
-          properties: {
-            dataset: { type: "array", description: "Dataset to analyze" },
-            analysisType: { type: "string", description: "Type of analysis" },
-            parameters: { type: "object", description: "Analysis parameters" },
-          },
-          required: ["dataset", "analysisType"],
+          type: 'object',
+          properties: {
+            dataset: { type: 'array', description: 'Dataset to analyze' },
+            analysisType: { type: 'string', description: 'Type of analysis' },
+            parameters: { type: 'object', description: 'Analysis parameters' },
+          },
+          required: ['dataset', 'analysisType'],
         },
         outputSchema: {
-          type: "object",
-          properties: {
-            summary: { type: "object", description: "Analysis summary" },
-            statistics: { type: "object", description: "Statistical results" },
-            insights: { type: "array", description: "Generated insights" },
-          },
-        },
-        provider: "internal",
-        version: "1.0.0",
-        securityLevel: "public",
+          type: 'object',
+          properties: {
+            summary: { type: 'object', description: 'Analysis summary' },
+            statistics: { type: 'object', description: 'Statistical results' },
+            insights: { type: 'array', description: 'Generated insights' },
+          },
+        },
+        provider: 'internal',
+        version: '1.0.0',
+        securityLevel: 'public',
       },
       {
-        id: "system-health-check",
-        name: "System Health Check",
-        description: "Perform comprehensive system health monitoring",
-        category: "system",
+        id: 'system-health-check',
+        name: 'System Health Check',
+        description: 'Perform comprehensive system health monitoring',
+        category: 'system',
         inputSchema: {
-          type: "object",
+          type: 'object',
           properties: {
             components: {
-<<<<<<< HEAD
-              type: "array",
-              description: "Components to check",
-              items: { type: "string" },
-            },
-            detailed: {
-              type: "boolean",
-              description: "Perform detailed analysis",
-=======
               type: 'array',
               description: 'Components to check',
               items: { type: 'string' },
->>>>>>> 2346762b
             },
+            detailed: { type: 'boolean', description: 'Perform detailed analysis' },
           },
         },
         outputSchema: {
-          type: "object",
-          properties: {
-            overallStatus: {
-              type: "string",
-              description: "Overall system status",
-            },
-            componentStatus: {
-              type: "object",
-              description: "Individual component status",
-            },
-            recommendations: {
-              type: "array",
-              description: "System recommendations",
-            },
-          },
-        },
-        provider: "internal",
-        version: "1.0.0",
-        securityLevel: "restricted",
+          type: 'object',
+          properties: {
+            overallStatus: { type: 'string', description: 'Overall system status' },
+            componentStatus: { type: 'object', description: 'Individual component status' },
+            recommendations: { type: 'array', description: 'System recommendations' },
+          },
+        },
+        provider: 'internal',
+        version: '1.0.0',
+        securityLevel: 'restricted',
       },
     ];
 
@@ -296,30 +256,20 @@
   }
 
   private setupFallbackMode(): void {
-<<<<<<< HEAD
-    console.log("⚠️ Setting up fallback MCP service mode");
-=======
     console.log('⚠️ Setting up fallback MCP service mode');
->>>>>>> 2346762b
 
     // Create minimal fallback tools
     const fallbackTools: EnhancedMCPTool[] = [
       {
-        id: "fallback-chat",
-        name: "Fallback Chat",
-        description: "Basic chat functionality for development",
-        category: "ai",
-        inputSchema: {
-          type: "object",
-          properties: { message: { type: "string" } },
-        },
-        outputSchema: {
-          type: "object",
-          properties: { response: { type: "string" } },
-        },
-        provider: "internal",
-        version: "1.0.0",
-        securityLevel: "public",
+        id: 'fallback-chat',
+        name: 'Fallback Chat',
+        description: 'Basic chat functionality for development',
+        category: 'ai',
+        inputSchema: { type: 'object', properties: { message: { type: 'string' } } },
+        outputSchema: { type: 'object', properties: { response: { type: 'string' } } },
+        provider: 'internal',
+        version: '1.0.0',
+        securityLevel: 'public',
       },
     ];
 
@@ -330,13 +280,13 @@
     }
 
     this.healthStatus = {
-      status: "DEGRADED",
+      status: 'DEGRADED',
       toolsAvailable: this.tools.size,
       toolsHealthy: this.tools.size,
       lastCheck: new Date(),
       responseTime: 10,
-      errors: ["Using fallback mode"],
-      recommendations: ["Configure proper AI service credentials"],
+      errors: ['Using fallback mode'],
+      recommendations: ['Configure proper AI service credentials'],
     };
 
     this.isInitialized = true;
@@ -352,49 +302,41 @@
       // Check ZAI service
       const zaiHealth = await premiumZAIWrapper.getHealthStatus();
       if (!zaiHealth.initialized) {
-        errors.push("ZAI service not initialized");
-        recommendations.push("Check ZAI API configuration");
+        errors.push('ZAI service not initialized');
+        recommendations.push('Check ZAI API configuration');
       } else if (!zaiHealth.modelAvailable) {
-        errors.push("ZAI models not available");
-        recommendations.push("Check ZAI model availability");
+        errors.push('ZAI models not available');
+        recommendations.push('Check ZAI model availability');
       } else {
-        healthyTools += Array.from(this.tools.values()).filter(
-          (t) => t.provider === "zai",
-        ).length;
+        healthyTools += Array.from(this.tools.values()).filter(t => t.provider === 'zai').length;
       }
 
       // Check OpenRouter service
       const openRouterModels = openRouterService.getAvailableModels();
       if (openRouterModels.length === 0) {
-        errors.push("OpenRouter models not available");
-        recommendations.push("Check OpenRouter API configuration");
+        errors.push('OpenRouter models not available');
+        recommendations.push('Check OpenRouter API configuration');
       } else {
         healthyTools += Array.from(this.tools.values()).filter(
-<<<<<<< HEAD
-          (t) => t.provider === "openrouter",
-=======
           t => t.provider === 'openrouter'
->>>>>>> 2346762b
         ).length;
       }
 
       // Internal tools are always available
-      healthyTools += Array.from(this.tools.values()).filter(
-        (t) => t.provider === "internal",
-      ).length;
+      healthyTools += Array.from(this.tools.values()).filter(t => t.provider === 'internal').length;
 
       const responseTime = Date.now() - startTime;
 
       // Determine overall status
-      let status: "HEALTHY" | "DEGRADED" | "UNHEALTHY";
+      let status: 'HEALTHY' | 'DEGRADED' | 'UNHEALTHY';
       const healthRatio = healthyTools / this.tools.size;
 
       if (healthRatio >= 0.9 && errors.length === 0) {
-        status = "HEALTHY";
+        status = 'HEALTHY';
       } else if (healthRatio >= 0.5) {
-        status = "DEGRADED";
+        status = 'DEGRADED';
       } else {
-        status = "UNHEALTHY";
+        status = 'UNHEALTHY';
       }
 
       this.healthStatus = {
@@ -408,13 +350,13 @@
       };
     } catch (error) {
       this.healthStatus = {
-        status: "UNHEALTHY",
+        status: 'UNHEALTHY',
         toolsAvailable: this.tools.size,
         toolsHealthy: 0,
         lastCheck: new Date(),
         responseTime: Date.now() - startTime,
-        errors: [error instanceof Error ? error.message : "Unknown error"],
-        recommendations: ["Check MCP service configuration"],
+        errors: [error instanceof Error ? error.message : 'Unknown error'],
+        recommendations: ['Check MCP service configuration'],
       };
     }
 
@@ -430,15 +372,11 @@
   }
 
   getToolsByCategory(category: string): EnhancedMCPTool[] {
-    return Array.from(this.tools.values()).filter(
-      (tool) => tool.category === category,
-    );
+    return Array.from(this.tools.values()).filter(tool => tool.category === category);
   }
 
   getToolsByProvider(provider: string): EnhancedMCPTool[] {
-    return Array.from(this.tools.values()).filter(
-      (tool) => tool.provider === provider,
-    );
+    return Array.from(this.tools.values()).filter(tool => tool.provider === provider);
   }
 
   async executeTool(toolId: string, parameters: any): Promise<any> {
@@ -454,13 +392,13 @@
       let result: any;
 
       switch (tool.provider) {
-        case "zai":
+        case 'zai':
           result = await this.executeZAITool(tool, parameters);
           break;
-        case "openrouter":
+        case 'openrouter':
           result = await this.executeOpenRouterTool(tool, parameters);
           break;
-        case "internal":
+        case 'internal':
           result = await this.executeInternalTool(tool, parameters);
           break;
         default:
@@ -480,30 +418,27 @@
     }
   }
 
-  private async executeZAITool(
-    tool: EnhancedMCPTool,
-    parameters: any,
-  ): Promise<any> {
+  private async executeZAITool(tool: EnhancedMCPTool, parameters: any): Promise<any> {
     try {
       const zai = await premiumZAIWrapper.getZAIInstance();
 
       switch (tool.id) {
-        case "zai-chat-completion":
+        case 'zai-chat-completion':
           return await zai.chat.completions.create({
             messages: parameters.messages,
-            model: parameters.model || "glm-45-flagship",
+            model: parameters.model || 'glm-45-flagship',
             temperature: parameters.temperature || 0.7,
             max_tokens: parameters.maxTokens || 1000,
           });
 
-        case "zai-image-generation":
+        case 'zai-image-generation':
           return await zai.images.generations.create({
             prompt: parameters.prompt,
-            size: parameters.size || "1024x1024",
+            size: parameters.size || '1024x1024',
           });
 
-        case "web-search":
-          return await zai.functions.invoke("web_search", {
+        case 'web-search':
+          return await zai.functions.invoke('web_search', {
             query: parameters.query,
             num: parameters.numResults || 10,
           });
@@ -513,22 +448,15 @@
       }
     } catch (error) {
       throw new Error(
-<<<<<<< HEAD
-        `ZAI tool execution failed: ${error instanceof Error ? error.message : "Unknown error"}`,
-=======
         `ZAI tool execution failed: ${error instanceof Error ? error.message : 'Unknown error'}`
->>>>>>> 2346762b
       );
     }
   }
 
-  private async executeOpenRouterTool(
-    tool: EnhancedMCPTool,
-    parameters: any,
-  ): Promise<any> {
+  private async executeOpenRouterTool(tool: EnhancedMCPTool, parameters: any): Promise<any> {
     try {
       switch (tool.id) {
-        case "openrouter-chat-completion":
+        case 'openrouter-chat-completion':
           return await openRouterService.analyzeWithModel({
             prompt: parameters.messages[parameters.messages.length - 1].content,
             modelId: parameters.model,
@@ -541,36 +469,13 @@
       }
     } catch (error) {
       throw new Error(
-<<<<<<< HEAD
-        `OpenRouter tool execution failed: ${error instanceof Error ? error.message : "Unknown error"}`,
-=======
         `OpenRouter tool execution failed: ${error instanceof Error ? error.message : 'Unknown error'}`
->>>>>>> 2346762b
       );
     }
   }
 
-  private async executeInternalTool(
-    tool: EnhancedMCPTool,
-    parameters: any,
-  ): Promise<any> {
+  private async executeInternalTool(tool: EnhancedMCPTool, parameters: any): Promise<any> {
     switch (tool.id) {
-<<<<<<< HEAD
-      case "data-analysis":
-        return this.performDataAnalysis(
-          parameters.dataset,
-          parameters.analysisType,
-          parameters.parameters,
-        );
-
-      case "system-health-check":
-        return this.performSystemHealthCheck(
-          parameters.components,
-          parameters.detailed,
-        );
-
-      case "fallback-chat":
-=======
       case 'data-analysis':
         return this.performDataAnalysis(
           parameters.dataset,
@@ -582,7 +487,6 @@
         return this.performSystemHealthCheck(parameters.components, parameters.detailed);
 
       case 'fallback-chat':
->>>>>>> 2346762b
         return {
           response: `Fallback response to: "${parameters.message}"`,
           timestamp: new Date().toISOString(),
@@ -593,11 +497,7 @@
     }
   }
 
-  private performDataAnalysis(
-    dataset: any[],
-    analysisType: string,
-    parameters: any,
-  ): any {
+  private performDataAnalysis(dataset: any[], analysisType: string, parameters: any): any {
     // Mock data analysis
     return {
       summary: {
@@ -611,39 +511,31 @@
         max: Math.max(...dataset),
       },
       insights: [
-        "Data analysis completed successfully",
-        "Consider additional parameters for deeper insights",
+        'Data analysis completed successfully',
+        'Consider additional parameters for deeper insights',
       ],
     };
   }
 
   private async performSystemHealthCheck(
     components: string[] = [],
-<<<<<<< HEAD
-    detailed: boolean = false,
-  ): Promise<any> {
-    const componentStatus: Record<string, any> = {};
-
-    if (components.length === 0 || components.includes("zai")) {
-=======
     detailed: boolean = false
   ): Promise<any> {
     const componentStatus: Record<string, any> = {};
 
     if (components.length === 0 || components.includes('zai')) {
->>>>>>> 2346762b
       const zaiHealth = await premiumZAIWrapper.getHealthStatus();
       componentStatus.zai = zaiHealth;
     }
 
-    if (components.length === 0 || components.includes("openrouter")) {
+    if (components.length === 0 || components.includes('openrouter')) {
       componentStatus.openrouter = {
         available: openRouterService.getAvailableModels().length > 0,
         modelCount: openRouterService.getAvailableModels().length,
       };
     }
 
-    if (components.length === 0 || components.includes("mcp")) {
+    if (components.length === 0 || components.includes('mcp')) {
       componentStatus.mcp = await this.getHealthStatus();
     }
 
@@ -659,12 +551,7 @@
   async getHealthStatus(): Promise<EnhancedMCPServiceHealth> {
     // Refresh health status if needed
     const now = new Date();
-<<<<<<< HEAD
-    const timeSinceLastCheck =
-      now.getTime() - this.healthStatus.lastCheck.getTime();
-=======
     const timeSinceLastCheck = now.getTime() - this.healthStatus.lastCheck.getTime();
->>>>>>> 2346762b
 
     if (timeSinceLastCheck > 60000) {
       // Check every minute
@@ -694,7 +581,7 @@
   }
 
   isHealthy(): boolean {
-    return this.healthStatus.status === "HEALTHY";
+    return this.healthStatus.status === 'HEALTHY';
   }
 
   async waitForHealthy(timeout: number = 30000): Promise<boolean> {
@@ -705,11 +592,7 @@
         return true;
       }
 
-<<<<<<< HEAD
-      await new Promise((resolve) => setTimeout(resolve, 1000));
-=======
       await new Promise(resolve => setTimeout(resolve, 1000));
->>>>>>> 2346762b
       await this.performHealthCheck();
     }
 
