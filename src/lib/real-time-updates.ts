--- conflicted
+++ resolved
@@ -1,5 +1,5 @@
 // src/lib/real-time-updates.ts - Premium Diamond-Grade Real-time Updates
-import { Socket } from "socket.io";
+import { Socket } from 'socket.io';
 
 export function deliverRealTimeUpdates(socket: Socket, subscription: any) {
   console.log(`📡 Setting up real-time updates for ${socket.id}`);
@@ -7,20 +7,16 @@
   // Premium real-time update delivery
   const updateInterval = setInterval(() => {
     const update = {
-      type: "premium-update",
+      type: 'premium-update',
       timestamp: new Date().toISOString(),
       data: generateUpdateData(subscription),
     };
 
-<<<<<<< HEAD
-    socket.emit("real-time-update", update);
-=======
     socket.emit('real-time-update', update);
->>>>>>> 2346762b
   }, 5000); // Premium update frequency
 
   // Cleanup on disconnect
-  socket.on("disconnect", () => {
+  socket.on('disconnect', () => {
     clearInterval(updateInterval);
   });
 }
@@ -29,7 +25,7 @@
   // Generate premium update data based on subscription
   return {
     subscription,
-    update: "Premium diamond-grade update",
+    update: 'Premium diamond-grade update',
     value: Math.random() * 100, // Simulated premium value
     premium: true,
   };
