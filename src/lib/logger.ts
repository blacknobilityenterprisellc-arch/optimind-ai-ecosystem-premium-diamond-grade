/**
 * OptiMind AI Ecosystem - Logger Utility
 * Premium Diamond Grade Logging System
 *
 * A comprehensive logging utility for the OptiMind AI Ecosystem
 * with support for different log levels, structured logging,
 * and enterprise-grade features.
 *
 * @version 2.0.0
 * @author OptiMind AI Ecosystem Team
 * @license MIT
 */

export enum LogLevel {
  DEBUG = 0,
  INFO = 1,
  WARN = 2,
  ERROR = 3,
  FATAL = 4,
}

export interface LogEntry {
  timestamp: Date;
  level: LogLevel;
  message: string;
  context?: Record<string, any>;
  stack?: string;
}

export class Logger {
  private name: string;
  private level: LogLevel;
  private entries: LogEntry[] = [];

  constructor(name: string, level: LogLevel = LogLevel.INFO) {
    this.name = name;
    this.level = level;
  }

  private createLogEntry(
    level: LogLevel,
    message: string,
    context?: Record<string, any>,
<<<<<<< HEAD
    error?: Error,
=======
    error?: Error
>>>>>>> 2346762b
  ): LogEntry {
    return {
      timestamp: new Date(),
      level,
      message,
      context,
      stack: error?.stack,
    };
  }

  private log(
    level: LogLevel,
    message: string,
    context?: Record<string, any>,
<<<<<<< HEAD
    error?: Error,
=======
    error?: Error
>>>>>>> 2346762b
  ): void {
    if (level < this.level) return;

    const entry = this.createLogEntry(level, message, context, error);
    this.entries.push(entry);

    // Format log message for console output
    const timestamp = entry.timestamp.toISOString();
    const levelName = LogLevel[level];
    const prefix = `[${timestamp}] [${levelName}] [${this.name}]`;

    const logMessage = error
      ? `${prefix} ${message}\n${error.stack || error.message}`
      : `${prefix} ${message}`;

    switch (level) {
      case LogLevel.DEBUG:
        console.debug(logMessage);
        break;
      case LogLevel.INFO:
        console.info(logMessage);
        break;
      case LogLevel.WARN:
        console.warn(logMessage);
        break;
      case LogLevel.ERROR:
      case LogLevel.FATAL:
        console.error(logMessage);
        break;
    }
  }

  debug(message: string, context?: Record<string, any>): void {
    this.log(LogLevel.DEBUG, message, context);
  }

  info(message: string, context?: Record<string, any>): void {
    this.log(LogLevel.INFO, message, context);
  }

  warn(message: string, context?: Record<string, any>): void {
    this.log(LogLevel.WARN, message, context);
  }

  error(message: string, error?: Error, context?: Record<string, any>): void {
    this.log(LogLevel.ERROR, message, context, error);
  }

  fatal(message: string, error?: Error, context?: Record<string, any>): void {
    this.log(LogLevel.FATAL, message, context, error);
  }

  setLevel(level: LogLevel): void {
    this.level = level;
  }

  getLogs(level?: LogLevel): LogEntry[] {
    if (level === undefined) {
      return [...this.entries];
    }
    return this.entries.filter((entry) => entry.level >= level);
  }

  clearLogs(): void {
    this.entries = [];
  }

  static create(name: string, level?: LogLevel): Logger {
    return new Logger(name, level);
  }
}

// Default logger instance
export const logger = Logger.create("OptiMindAI");<|MERGE_RESOLUTION|>--- conflicted
+++ resolved
@@ -41,11 +41,7 @@
     level: LogLevel,
     message: string,
     context?: Record<string, any>,
-<<<<<<< HEAD
-    error?: Error,
-=======
     error?: Error
->>>>>>> 2346762b
   ): LogEntry {
     return {
       timestamp: new Date(),
@@ -60,11 +56,7 @@
     level: LogLevel,
     message: string,
     context?: Record<string, any>,
-<<<<<<< HEAD
-    error?: Error,
-=======
     error?: Error
->>>>>>> 2346762b
   ): void {
     if (level < this.level) return;
 
@@ -125,7 +117,7 @@
     if (level === undefined) {
       return [...this.entries];
     }
-    return this.entries.filter((entry) => entry.level >= level);
+    return this.entries.filter(entry => entry.level >= level);
   }
 
   clearLogs(): void {
@@ -138,4 +130,4 @@
 }
 
 // Default logger instance
-export const logger = Logger.create("OptiMindAI");+export const logger = Logger.create('OptiMindAI');